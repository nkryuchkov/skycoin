
#ifndef SKYTYPES_H
#define SKYTYPES_H

#ifndef __SIZE_TYPE__
#define __SIZE_TYPE__ unsigned int
#endif

/**
 * Go 8-bit signed integer values.
 */
typedef signed char GoInt8_;
/**
 * Go 8-bit unsigned integer values.
 */
typedef unsigned char GoUint8_;
/**
 * Go 16-bit signed integer values.
 */
typedef short GoInt16_;
/**
 * Go 16-bit unsigned integer values.
 */
typedef unsigned short GoUint16_;
/**
 * Go 32-bit signed integer values.
 */
typedef int GoInt32_;
/**
 * Go 32-bit unsigned integer values.
 */
typedef unsigned int GoUint32_;
/**
 * Go 64-bit signed integer values.
 */
typedef long long GoInt64_;
/**
 * Go 64-bit unsigned integer values.
 */
typedef unsigned long long GoUint64_;
/**
 * Go integer values aligned to the word size of the underlying architecture.
 */
typedef GoInt64_ GoInt_;
/**
 * Go unsigned integer values aligned to the word size of the underlying
 * architecture.
 */
typedef GoUint64_ GoUint_;
/**
 * Architecture-dependent type representing instances Go `uintptr` type.
 * Used as a generic representation of pointer types.
 */
typedef __SIZE_TYPE__ GoUintptr_;
/**
 * Go single precision 32-bits floating point values.
 */
typedef float GoFloat32_;
/**
 * Go double precision 64-bits floating point values.
 */
typedef double GoFloat64_;
/**
 * Instances of Go `complex` type.
 */
typedef struct{float real; float imaginary;} GoComplex64_;
/**
 * Instances of Go `complex` type.
 */
typedef struct{double real; double imaginary;} GoComplex128_;
typedef unsigned int BOOL;
typedef unsigned int error;

/*
  static assertion to make sure the file is being used on architecture
  at least with matching size of GoInt._
*/
typedef char _check_for_64_bit_pointer_matchingGoInt[sizeof(void*)==64/8 ? 1:-1];

/**
 * Instances of Go `string` type.
 */
typedef struct {
  const char *p;    ///< Pointer to string characters buffer.
  GoInt_ n;         ///< String size not counting trailing `\0` char
                    ///< if at all included.
} GoString_;
/**
 * Instances of Go `map` type.
 */
typedef void *GoMap_;

/**
 * Instances of Go `chan` channel types.
 */
typedef void *GoChan_;

/**
 * Memory handles returned back to the caller and manipulated
 * internally by API functions. Usually used to avoid type dependencies
 * with internal implementation types.
 */
typedef GoInt64_ Handle;

/**
 * Webrpc Client Handle
*/
typedef Handle WebRpcClient__Handle;

/**
 * Wallet Handle
*/
typedef Handle Wallet__Handle;

/**
 * ReadableWallet Handle
*/
typedef Handle ReadableWallet__Handle;

/**
 * ReadableEntry Handle
*/
typedef Handle ReadableEntry__Handle;

/**
 * Options Handle
*/
typedef Handle Options__Handle;


/**
 * Config Handle
*/
typedef Handle Config__Handle;

/**
 * App Handle
*/
typedef Handle App__Handle;

/**
 * Gcli Context Handle
*/
typedef Handle Context__Handle;

/**
 * API Client Handle
*/
typedef Handle Client__Handle;

/**
 * Wallet Response Handle
*/
typedef Handle WalletResponse__Handle;

/**
 * Create Transaction Request Handle
*/
typedef Handle CreateTransactionRequest__Handle;

/**
 * String Slice Handle
*/
typedef Handle Strings__Handle;

/**
 * Instances of Go `map` type, deal map[string] as handle
 */
typedef Handle GoStringMap_;

/**
 * Wallets Handle, slice of Wallet
*/
typedef Handle Wallets__Handle;

typedef Handle ReadableOutputSet__Handle;

/**
 *  ReadableOutputSet Handle
 * */
typedef Handle ReadableOutputSet_Handle;
/**
 * Instances of Go interface types.
 */
typedef struct {
  void *t;      ///< Pointer to the information of the concrete Go type
                ///< bound to this interface reference.
  void *v;      ///< Pointer to the data corresponding to the value
                ///< bound to this interface type.
} GoInterface_;
/**
 * Instances of Go slices
 */
typedef struct {
  void *data;   ///< Pointer to buffer containing slice data.
  GoInt_ len;   ///< Number of items stored in slice buffer
  GoInt_ cap;   ///< Maximum number of items that fits in this slice
                ///< considering allocated memory and item type's
                ///< size.
} GoSlice_;

typedef struct {
<<<<<<< HEAD
	BOOL 		neg;
	GoSlice_ 	nat;
} Number;

typedef struct {
	//TODO: stdevEclipse Define Signature
	Number R;
	Number S;
=======
  BOOL     neg;
  GoSlice_   nat;
} Number;

typedef struct {
  //TODO: stdevEclipse Define Signature
  Number R;
  Number S;
>>>>>>> 7e453f37
} Signature;

#include "skytypes.gen.h"

/**
 * Internal representation of a Skycoin wallet.
 */
typedef struct {
<<<<<<< HEAD
	GoMap_ Meta;        ///< Records items that are not deterministic, like filename, lable, wallet type, secrets, etc.
	GoSlice_ Entries;   ///< Entries field stores the address entries that are deterministically generated from seed.
=======
  GoMap_ Meta;        ///< Records items that are not deterministic, like filename, lable, wallet type, secrets, etc.
  GoSlice_ Entries;   ///< Entries field stores the address entries that are deterministically generated from seed.
>>>>>>> 7e453f37
} Wallet;

typedef GoUint8_  poly1305__Mac[16];
typedef GoUint8_  poly1305__Key[32];

/**
 * Memory handle for internal object retrieving password to read
 * encrypted wallets.
 */
typedef Handle PasswordReader__Handle;

/**
 * Memory handle to perform Skycoin RPC API calls
 * encrypted wallets.
 */
typedef Handle WebRpcClient__Handle;

/**
 * Memory handle providing access to wallet data
 */
typedef Handle Wallet__Handle;

/**
 * Memory handle Options Handle
*/
typedef Handle Options__Handle;

/**
 * Memory handle to access to Skycoin CLI configuration
 */
typedef Handle Config__Handle;
/**
 * Memory handle to access to coin.Transaction
 */
typedef Handle Transaction__Handle;

/**
 * Memory handle to access to coin.Transactions
 */
typedef Handle Transactions__Handle;

/**
 * Memory handle to access to api.CreatedTransaction
 */
typedef Handle CreatedTransaction__Handle;

/**
 * Memory handle to access to api.CreatedTransactionOutput
 */
typedef Handle CreatedTransactionOutput__Handle;

/**
 * Memory handle to access to api.CreatedTransactionInput
 */
typedef Handle CreatedTransactionInput__Handle;

/**
 * Memory handle to access to api.CreateTransactionResponse
 */
typedef Handle CreateTransactionResponse__Handle;

/**
 * Memory handle to access to coin.Block
 */
typedef Handle Block__Handle;

/**
 * Memory handle to access to coin.SignedBlock
 */
typedef Handle SignedBlock__Handle;

/**
 * Memory handle to access to coin.BlockBody
 */
typedef Handle BlockBody__Handle;

/**
 * Memory handle to access to cli.BalanceResult
 */

typedef Handle BalanceResult_Handle;


/**
 * Memory handle to access to api.SpendResult
 */

typedef Handle SpendResult_Handle;

/**
 * Memory handle to access to coin.Transactions
 */

typedef Handle TransactionResult_Handle;

/**
 * Memory handle to access to coin.SortableTransactions
 */

typedef Handle SortableTransactionResult_Handle;

/**
 * Memory handle to access to wallet.Notes
 */

<<<<<<< HEAD
typedef Handle WalletNotes_Handle;
=======
>>>>>>> 7e453f37

/**
 * Memory handle to access to wallet.ReadableNotes
 */

typedef Handle WalletReadableNotes_Handle;

/**
 * Memory handle to access to webrpc.OutputsResult
 */

typedef Handle OutputsResult_Handle;

/**
 * Memory handle to access to webrpc.StatusResult
 */

typedef Handle StatusResult_Handle;

/**
 * Memory handle to access to coin.AddressUxOuts
 */

typedef Handle AddressUxOuts_Handle;

/**
<<<<<<< HEAD
 * Memory handle to access to visor.BuildInfo (BuildInfo)
=======
 * Memory handle to access to readable.BuildInfo (BuildInfo)
>>>>>>> 7e453f37
 */

typedef Handle BuildInfo_Handle;

/**
<<<<<<< HEAD
=======
 * Memory handle to access to readable.UnspentOutputsSummary (UnspentOutputsSummary)
 */

typedef Handle ReadableUnspentOutputsSummary_Handle;

/**
>>>>>>> 7e453f37
 * Memory handle for hash (ripemd160.digest)
 */

typedef Handle Hash_Handle;

/**
* Handle for Number type
*/

typedef Handle Number_Handle;

/**
* Handle for Signature type
*/

typedef Handle Signature_Handle;
/**
<<<<<<< HEAD
 *Handle readable.UnspentOutputsSummary 
 */
=======
 * Handle for readable.UnspentOutputsSummary
 * */
>>>>>>> 7e453f37
typedef Handle UnspentOutputsSummary_Handle;

typedef GoUint32_ (*FeeCalcFunc)(Transaction__Handle handle, GoUint64_* pFee, void* context);

typedef struct {
  FeeCalcFunc callback;
  void* context;
} FeeCalculator ;

#endif<|MERGE_RESOLUTION|>--- conflicted
+++ resolved
@@ -200,16 +200,6 @@
 } GoSlice_;
 
 typedef struct {
-<<<<<<< HEAD
-	BOOL 		neg;
-	GoSlice_ 	nat;
-} Number;
-
-typedef struct {
-	//TODO: stdevEclipse Define Signature
-	Number R;
-	Number S;
-=======
   BOOL     neg;
   GoSlice_   nat;
 } Number;
@@ -218,7 +208,6 @@
   //TODO: stdevEclipse Define Signature
   Number R;
   Number S;
->>>>>>> 7e453f37
 } Signature;
 
 #include "skytypes.gen.h"
@@ -227,13 +216,8 @@
  * Internal representation of a Skycoin wallet.
  */
 typedef struct {
-<<<<<<< HEAD
-	GoMap_ Meta;        ///< Records items that are not deterministic, like filename, lable, wallet type, secrets, etc.
-	GoSlice_ Entries;   ///< Entries field stores the address entries that are deterministically generated from seed.
-=======
   GoMap_ Meta;        ///< Records items that are not deterministic, like filename, lable, wallet type, secrets, etc.
   GoSlice_ Entries;   ///< Entries field stores the address entries that are deterministically generated from seed.
->>>>>>> 7e453f37
 } Wallet;
 
 typedef GoUint8_  poly1305__Mac[16];
@@ -339,10 +323,6 @@
  * Memory handle to access to wallet.Notes
  */
 
-<<<<<<< HEAD
-typedef Handle WalletNotes_Handle;
-=======
->>>>>>> 7e453f37
 
 /**
  * Memory handle to access to wallet.ReadableNotes
@@ -369,25 +349,18 @@
 typedef Handle AddressUxOuts_Handle;
 
 /**
-<<<<<<< HEAD
- * Memory handle to access to visor.BuildInfo (BuildInfo)
-=======
  * Memory handle to access to readable.BuildInfo (BuildInfo)
->>>>>>> 7e453f37
  */
 
 typedef Handle BuildInfo_Handle;
 
 /**
-<<<<<<< HEAD
-=======
  * Memory handle to access to readable.UnspentOutputsSummary (UnspentOutputsSummary)
  */
 
 typedef Handle ReadableUnspentOutputsSummary_Handle;
 
 /**
->>>>>>> 7e453f37
  * Memory handle for hash (ripemd160.digest)
  */
 
@@ -405,13 +378,8 @@
 
 typedef Handle Signature_Handle;
 /**
-<<<<<<< HEAD
- *Handle readable.UnspentOutputsSummary 
- */
-=======
  * Handle for readable.UnspentOutputsSummary
  * */
->>>>>>> 7e453f37
 typedef Handle UnspentOutputsSummary_Handle;
 
 typedef GoUint32_ (*FeeCalcFunc)(Transaction__Handle handle, GoUint64_* pFee, void* context);
