# Changelog
All notable changes to this project will be documented in this file.

The format is based on [Keep a Changelog](http://keepachangelog.com/en/1.0.0/)
and this project adheres to [Semantic Versioning](http://semver.org/spec/v2.0.0.html).

## [Unreleased]

### Added

- Add `-disable-header-check` flag to disable host/origin/referer header checks for the node APIs and add `header_check_enabled` parameter in `/health` endpoint.
- Add CLI `checkDBDecoding` command to verify the `skyencoder`-generated binary decoders match the reflect-based decoder
- Add `unsigned` option to `POST /api/v1/wallet/transaction` to create unsigned transactions from a wallet
- Add `POST /api/v2/wallet/transaction/sign` to sign an unsigned transaction with a wallet
- Add `unsigned` option to `POST /api/v2/transaction/verify` for verifying an unsigned transaction
- Add `POST /api/v2/transaction` to create an unsigned transaction from addresses or unspent outputs without a wallet
- Add `-max-inc-msg-len` and `-max-out-msg-len` options to control the size of incoming and outgoing wire messages
- Add CLI `addresscount` command to return the count of addresses that currently have unspent outputs (coins) associated with them.
<<<<<<< HEAD
- Add `/api/v2/data` APIs for transaction notes and generic key-value storage.
=======
- Update `/metrics` endpoint to add metrics from `/health`: `unspent_outputs`, `unconfirmed_txns`, `time_since_last_block_seconds`, `open_connections`, `outgoing_connections`, `incoming_connections`, `start_at`, `uptime_seconds`, `last_block_seq`.

>>>>>>> e972e041

### Fixed

- Return v2-style error for disabled endpoints
- #2172 Fix electron build failure for linux system
- Don't send messages that exceed the configured 256kB limit, which caused peers to disconnect from the sender

### Changed

- Duplicate wallets in the wallets folder will prevent the application from starting
- An empty wallet in the wallets folder will prevent the application from starting
- Use [`skyencoder`](https://github.com/skycoin/skyencoder)-generated binary encoders/decoders for network and database data, instead of the reflect-based encoders/decoders in `cipher/encoder`.
- Add `/api/v1/resendUnconfirmedTxns` to the `WALLET` API set
- In `POST /api/v1/wallet/transaction`, moved `wallet` parameters to the top level of the object
- Incoming wire message size limit increased to 1024kB
- Clients restrict the maximum number of blocks they will send in a `GiveBlocksMessage` to 20
- `POST /api/v2/wallet/seed/verify` returns an error if the seed's checksum is invalid
- Increase the detail of error messages for invalid seeds sent to `POST /api/v2/wallet/seed/verify`
- Move package `github.com/skycoin/skycoin/src/cipher/go-bip39` to `github.com/skycoin/skycoin/src/cipher/bip39`

### Removed

- `/api/v1/explorer/address` endpoint (use `GET /api/v1/transactions?verbose=1` instead). See https://github.com/skycoin/skycoin/blob/develop/src/api/README.md#migrating-from--api-v1-explorer-address
- The unversioned REST API (the `-enable-unversioned-api` is removed, prefix your API requests with `/api/v1` if they don't have an `/api/vx` prefix already). See https://github.com/skycoin/skycoin/blob/develop/src/api/README.md#migrating-from-the-unversioned-api
- JSON-RPC 2.0 interface (this is no longer used by the CLI tool, and the REST API supports everything the JSON-RPC 2.0 API does). See https://github.com/skycoin/skycoin/blob/develop/src/api/README.md#migrating-from-the-jsonrpc-api
- `/api/v1/wallet/spend` endpoint (use `POST /api/v1/wallet/transaction` followed by `POST /api/v1/injectTransaction` instead). See https://github.com/skycoin/skycoin/blob/develop/src/api/README.md#migrating-from--api-v1-spend

## [0.25.1] - 2019-02-08

### Added

- Add CLI `addressTransactions` command
- Add `/api/v2/wallet/seed/verify` to verify if seed is a valid bip39 mnemonic seed
- Filter transactions in the History view in the UI

### Fixed

- `/api/v1/health` will return correct build info when running Docker containers based on `skycoin/skycoin` mainnet image.
- #2083, Windows desktop wallet sometimes shows "Error#1" on start

### Changed

- Extend URI specification to allow plain addresses (i.e. without a `skycoin:` prefix)
- Switch `skycoin-cli` from `urfave/cli` to `spf13/cobra`.
  Now all options of a cli command must only use `--` prefix instead of a mix of `--` and `-` prefixes.
  `-` prefix is only allowed when using shorthand notation.
- Use an optimized `base58` library for faster address decoding and encoding.

### Removed

- Remove libskycoin source code. Migrated to https://github.com/skycoin/libskycoin

## [0.25.0] - 2018-12-19

### Upcoming deprecated method removal notice

In the v0.26.0 these features and functions will be removed.  If you have a need for any of these features, let us know.

- JSON-RPC 2.0 interface (this is no longer used by the CLI tool, and the REST API supports everything the JSON-RPC 2.0 API does). See https://github.com/skycoin/skycoin/blob/develop/src/api/README.md#migrating-from-the-jsonrpc-api
- `/api/v1/wallet/spend` endpoint (use `POST /api/v1/wallet/transaction` followed by `POST /api/v1/injectTransaction` instead). See https://github.com/skycoin/skycoin/blob/develop/src/api/README.md#migrating-from--api-v1-spend
- The unversioned REST API (the `-enable-unversioned-api` option will be removed, prefix your API requests with `/api/v1`). See https://github.com/skycoin/skycoin/blob/develop/src/api/README.md#migrating-from-the-unversioned-api
- `/api/v1/explorer/address` endpoint (use `GET /api/v1/transactions?verbose=1` instead). See https://github.com/skycoin/skycoin/blob/develop/src/api/README.md#migrating-from--api-v1-explorer-address

### Notice

Nodes v0.23.0 and earlier will not be able to connect to v0.25.0 due to a change in the introduction packet message.

Nodes v0.24.1 and earlier will not be able to connect to v0.26.0 due to a similar change.

Make sure to upgrade to v0.25.0 so that your node will continue to connect once v0.26.0 is released.

### Added

- Add `-csv` option to `cli send` and `cli createRawTransaction`, which will send coins to multiple addresses defined in a csv file
- Add `-disable-default-peers` option to disable the default hardcoded peers and mark all cached peers as untrusted
- Add `-custom-peers-file` to load peers from disk. This peers file is a newline separate list of `ip:port` strings
- Add `user_agent`, `coin`, `csrf_enabled`, `csp_enabled`, `wallet_api_enabled`, `unversioned_api_enabled`, `gui_enabled` and `json_rpc_enabled`, `coinhour_burn_factor` configuration settings and `started_at` timestamp to the `/api/v1/health` endpoint response
- Add `verbose` flag to `/api/v1/block`, `/api/v1/blocks`, `/api/v1/last_blocks`, `/api/v1/pendingTxs`, `/api/v1/transaction`, `/api/v1/transactions`, `/api/v1/wallet/transactions` to return verbose block data, which includes the address, coins, hours and calculcated_hours of the block's transaction's inputs
- Add `encoded` flag to `/api/v1/transaction` to return an encoded transaction
- Add `-http-prof-host` option to choose the HTTP profiler's bind hostname (defaults to `localhost:6060`)
- Add `-enable-api-sets`, `-disable-api-sets`, `-enable-all-api-sets` options to choose which sets of API endpoints to enable. Options are `READ`, `STATUS`, `TXN`, `WALLET`, `PROMETHEUS`, `INSECURE_WALLET_SEED`, `DEPRECATED_WALLET_SPEND`. Multiple values must be comma separated.
- `/api/v1/wallet/spend` is deprecated and requires `-enable-api-set=DEPRECATED_WALLET_SPEND` to enable it. Use `/api/v1/wallet/transaction` and `/api/v1/injectTransaction` instead.
- Add `-host-whitelist` option to specify alternate allowed hosts when communicating with the API bound to a localhost interface
- Add the head block header to the response of `GET /api/v1/outputs`
- Add `"ux_hash"` to block headers in API responses
- Database verification will only be performed once when upgrading to the next version. Verification will not be performed on subsequent upgrades unless necessary. To force verification, use `-verify-db=true`. Note that it is unsafe to downgrade the skycoin node without erasing the database first.
- Add `seqs` parameter to `/api/v1/blocks` to query multiple blocks by sequences
- Add `/api/v2/wallet/recover` to recover an encrypted wallet by providing the seed
- Add HTTP Basic Auth options `-web-interface-username` and `-web-interface-password`. Auth is only available when using `-web-interface-https` unless `-web-interface-plaintext-auth` is also used.
- Go application metrics exported at `/api/v2/metrics` (API set `PROMETHEUS`) in Prometheus format
- Add `/api/v2/wallet/recover` to recover an encrypted wallet by providing the seed
- Add `fiberAddressGen` CLI command to generate distribution addresses for fiber coins
- Coinhour burn factor when creating transactions can be configured at runtime with `USER_BURN_FACTOR` envvar
- Max transaction size when creating transactions can be configured at runtime with `USER_MAX_TXN_SIZE` envvar
- Max decimals allowed when creating transactions can be configured at runtime with `USER_MAX_DECIMALS` envvar
- Daemon configured builds will be available on the [releases](https://github.com/skycoin/skycoin/releases) page. The builds available for previous versions are configured for desktop client use.
- `skycoin-cli` builds will be available on the [releases](https://github.com/skycoin/skycoin/releases) page.
- A user agent string is sent in the wire protocol's introduction packet
- `-max-connections` option to control total max connections
- `/api/v1/network/disconnect` to disconnect a peer
- Complete support for `cipher` package in `libskycoin` C API.
- Add `coin`, `wallet`, `util/droplet` and `util/fee` methods as part of `libskycoin` C API
- Add `make update-golden-files` to `Makefile`
- Add CLI `richlist` command
- Add `util/droplet` and `util/fee` API's as part of `libskycoin`
- Implement SWIG interfaces in order to generate client libraries for multiple programming languages

### Fixed

- Fix hanging process caused when the p2p listener port is already in use
- Fix exit status of CLI tool when wallet file cannot be loaded
- Fix `calculated_hours` and `fee` in `/api/v1/explorer/address` responses
- Fix `calculated_hours` and `fee` in `/api/v2/transaction/verify` responses for confirmed transactions
- `/api/v1/blocks` and `/api/v1/last_blocks` return `500` instead of `400` on database errors
- `POST /api/v1/wallet` returns `500` instead of `400` for internal errors
- Fix unspent output hashes in the `cli decodeRawTransaction` result
- `POST /api/v1/wallet/newAddress` and `POST /api/v1/wallet/spend` will correctly fail if the wallet is not encrypted but a password is provided
- Return `503` error for `/api/v1/injectTransaction` for all message broadcast failures (note that it is still possible for broadcast to fail but no error to be returned, in certain conditions)
- Fixed autogenerated HTTPS certs. Certs are now self-signed ECDSA certs, valid for 10 years, valid for localhost and all public interfaces found on the machine. The default cert and key are renamed from cert.pem, key.pem to skycoind.cert, skycoind.key
- `/api/v1/resendUnconfirmedTxns` will return `503 Service Unavailable` is no connections are available for broadcast
- #1979, Fix header check to allow `localhost:6420`

### Changed

- Add blockchain pubkey in introduction message, it would close the connection if the pubkey is not matched, but would accept it if pubkey is not provided.
- CLI tool uses the REST API instead of the deprecated webrpc API to communicate with the node
- `cli status` return value is now the response from `GET /api/v1/health`, which changes some fields
- `/api/v1/network/` endpoints will return an empty array for array values instead of `null`
- `/api/v1/blocks` will return an empty array for `"blocks"` instead of `null`
- `/api/v1/blockchain/progress` will return an empty array for `"peers"` instead of `null`
- `go run cmd/skycoin/skycoin.go` will have exit status 1 on failure and exit status 2 on panic
- The deprecated JSON 2.0 RPC interface is disabled by default for all run modes, since it is no longer needed for the CLI tool
- Remove `"unknown"` from the `"status"` field in responses from `/api/v1/explorer/address`, `/api/v1/transaction`, `/api/v1/transactions`
- `cli decodeRawTransaction` output format changed, see the [CLI README](./src/cli/README.md)
- `/api/v1/wallet/spend` is deprecated, disabled by default and requires `-enable-api-sets=DEPRECATED_WALLET_SPEND` to enable it. Use `/api/v1/wallet/transaction` and `/api/v1/injectTransaction` instead.
- Invalid password in `/api/v1/wallet` requests now return `400` instead of `401`
- Replace `cmd/address_gen/` and `cmd/address_gen2` with `go run cmd/cli/cli.go addressGen`
- `cli addressGen` arguments have changed
- `cli generateWallet` renamed to `cli walletCreate`
- `cli generateAddresses` renamed to `cli walletAddAddresses`
- `/api/v1/explorer/address` is deprecated in favor of `/api/v1/transactions?verbose=1`
- `/api/v1/balance`, `/api/v1/transactions`, `/api/v1/outputs` and `/api/v1/blocks` accept the `POST` method so that large request bodies can be sent to the server, which would not fit in a `GET` query string
- Send new `DISC` disconnect packet to peer before disconnecting
- `/api/v1/health` `"open_connections"` value now includes incoming connections. Added `"outgoing_connections"` and `"incoming_connections"` fields to separate the two.
- `run.sh` is now `run-client.sh` and a new `run-daemon.sh` script is added for running in server daemon mode
- `/api/v1/network/connection*` connection object's field `"introduced"` replaced with field `"state"` which may have the values `"pending"`, `"connected"` or `"introduced"`
- `/api/v1/network/connection*` field `"is_trusted_peer"` added to connection object to indicate if the peer is in the hardcoded list of default peers
- `/api/v1/network/connection*` field `"connected_at"`, `"unconfirmed_burn_factor"` and `"unconfirmed_max_transaction_size"` added to connection object
- `/api/v1/network/connections` now includes incoming connections. Filters are added to query connections by state and direction
- `/api/v1/resendUnconfirmedTxns` is now a `POST` method, previously was a `GET` method
- Transactions that violation soft constraints will propagate through the network
- Node will send more peers before disconnecting due to a full peer list
- Refactor CSRF to use HMAC tokens.
- Add transaction verification parameters to the `GET /health` response

### Removed

- Remove `USE_CSRF` envvar from the CLI tool. It uses the REST API client now, which will automatically detect CSRF as needed, so no additional configuration is necessary.  Operators may still wish to disable CSRF on their remote node to reduce request overhead.
- Remove `-enable-wallet-api` and `-enable-seed-api` in place of including `WALLET` and `INSECURE_WALLET_SEED` in `-enable-api-sets`.
- Copies of the source code removed from release builds due to build artifact size

## [0.24.1] - 2018-07-30

### Added

- Add Content-Security-Policy header to http responses

### Fixed

- Fix portable browser version opening to blank page

### Changed

- Increase visor db timeout to 5000 `ms`
- Change `InitTransaction` to accept parameters for distributing genesis coin to distribution wallets

### Removed

## [0.24.0] - 2018-07-06

### Added

- Minimum go version is go1.10
- Add environment variable `DATA_DIR` in CLI
- `USE_CSRF` environment variable for CLI, if the remote node has CSRF enabled (CSRF is enabled by default, use `-disable-csrf` to disable)
- `cli showConfig` command to echo the cli's configuration back to the user
- Option to generate 12/24 word seed when creating new wallet
- libskycoin 0.0.1 released with bindings for cipher/address, cipher/hash, cipher/crypto, cli/create_rawtx
- Add `-version` flag to show node version
- Add transaction verification step to "Send" page
- Add more details about transaction in transaction history
- Add advanced spend UI
- Add CLI `encryptWallet` command
- Add CLI `decryptWallet` command
- Add CLI `showSeed` command
- Add `password` argument to the CLI commands of `addPrivateKey`, `createRawTransaction`, `generateAddresses`, `generateWallet`, `send`
- Support for decoding map values in cipher binary encoder
- Expose known block height of peer in brand new `height` field added in responses of `GET /api/v1/network/connections` API endpoints
- `-verify-db` option (default true), will verify the database integrity during startup and exit if a problem is found
- `-reset-corrupt-db` option (default false) will verify the database integrity during startup and reset the db if a problem is found
- `GET /explorer/address`: add `fee` to transaction objects and `calculated_hours` to transaction inputs
- Test data generator and test suite for verification of alternative `cipher` implementations
- Begin `/api/v2` API endpoints. These endpoints are in beta and subject to change.
- Add `POST /api/v2/transaction/verify` API endpoint
- Add `POST /api/v2/address/verify` API endpoint
- Add `ignore_unconfirmed` option to `POST /api/v1/wallet/transaction` to allow transactions to be created or spent even if there are unspent outputs in the unconfirmed pool.
- Add `uxouts` to `POST /api/v1/wallet/transaction`, to allow specific unspent outputs to be used in a transaction.
- Add Dockerfile in docker/images/dev-cli to build a docker image suitable for development.
- Coin creator tool, `cmd/newcoin`, to quickly bootstrap a new fiber coin
- Add Dockerfile in `docker/images/dev-dind` to build a docker in docker image based on skycoindev-cli.

### Fixed

- Reduce connection disconnects, improves syncing
- Fix #1171, update CLI to support wallet encryption
- Use `bolt.Tx` correctly for read operations
- Docker images for `arm32v5` and `ar32v7` architectures by using busybox as base in docker/images/mainnet/Dockerfile and docker/images/mainnet/hooks/

### Changed

- JSON 2.0 RPC interface (used by the CLI tool) is now served on the same host interface as the REST API, port `6420`. The additional listener has been removed.
- CLI's `RPC_ADDR` environment variable must now start with a scheme e.g. `http://127.0.0.1:6420`, previously it did not use a scheme.
- API response will be gzip compressed if client sends request with 'Accept-Encoding' contains 'gzip' in the header.
- `GET /api/v1/wallet/balance` and `GET /api/v1/balance` now return an address balance list as well.
- API endpoints are prefixed with `/api/v1/`. API endpoints without the `/api/v1/` prefix are deprecated but can be enabled with `-enable-unversioned-api`. Please migrate to use `/api/v1/` prefix in URLs.
- Enable message protocol upgrade
- `change_address` is no longer required in `POST /api/v1/wallet/transaction`. If not provided, `change_address` will default to one of the addresses being spent from.
- In `POST /api/v1/wallet/transaction`, for `auto` type `share` mode requests, if extra coinhours remain after applying the `share_factor` but change cannot be made due to insufficient coins, the `share_factor` will switch to `1.0`.
- Support automatic port allocation of the API interface by specifying port 0
- The web interface / API port is randomly allocated for the precompiled standalone client and electron client released on the website.
  If you are using the CLI tool or another API client to communicate with the standalone client, use `-web-interface-port=6420` to continue using port 6420.
  If the program is run from source (e.g. `go run`, `run.sh`, `make run`) there is no change, the API will still be on port 6420.
- Change number of outgoing connections to 8 from 16
- Transaction history shows transactions between own addresses
- Client will only maintain one connection to the default hardcoded peers, instead of all of them

### Removed

- Remove `-rpc-interface-addr`, `-rpc-interface-port` options.  The RPC interface is now on default port `6420` with the REST API.
- Remove `-rpc-thread-num` option
- Remove `-connect-to` option
- Remove `-print-web-interface-address` option
- Remove support for go1.9

## [0.23.0] - 2018-04-22

### Added

- Add wallet setup wizard
- Add wallet encryption, using chacha20+poly1305 for encryption and authentication and scrypt for key derivation. Encrypted data is stored in the wallet file in a `"secrets"` metadata field
- Add `GET /health` endpoint
- Add `POST /wallet/transaction` API endpoint, creates a transaction, allowing control of spending address and multiple destinations
- Add `POST /wallet/encrypt` API endpoint, encrypts wallet and returns encrypted wallet without sensitive data
- Add `POST /wallet/decrypt` API endpoint, decrypts wallet and returns decrypted wallet without sensitive data
- Add `POST /wallet/seed` API endpoint, returns the seed of an encrypted wallet. Unencrypted wallets will not expose their seeds over the API. Requires `-enable-seed-api` option
- `-enable-seed-api` option to enable `POST /wallet/seed`
- Add `"size"` to block API response data (affects `GET /block`, `GET /blocks` and `GET /last_blocks`)
- Write [specification for skycoin URIs](https://github.com/skycoin/skycoin#uri-specification) (based upon bip21)

### Fixed

- #1309, Float imprecision error in frontend malformed some spend amounts, preventing the spend
- Fix one aspect of sync stalling caused by a 5-second blocking channel write by switching it to a non-blocking write, decreasing timeouts and increasing buffer sizes

### Changed

- `GET /wallet` API endpoint, remove sensitive data from the response, and fix the data format to be the same as `POST /wallet/create`
- `GET /wallets` API endpoint, remove sensitive data from the response
- `POST /wallet/create` API endpoint, add `encrypt(bool)` and `password` argument
- `POST /wallet/newAddress` API endpoint, add `password` argument
- `POST /wallet/spend` API endpoint, add `password` argument
- Change `-disable-wallet-api` to `-enable-wallet-api`, and disable the wallet API by default
- `-launch-browser` is set to false by default
- A default wallet will not be created on startup if there is no wallet. Instead, the wallet setup wizard will run
- Replace [op/go-logging](https://github.com/op/go-logging) with [logrus](https://github.com/sirupsen/logrus)
- Disable JSON-RPC 2.0 interface when running the application with `run.sh` and electron
- Whitespace will be trimmed from the seed string by the frontend client before creating or loading a wallet
- Notify the user when their wallets have unconfirmed transactions
- Return an error when providing a transaction that spends to the null address in `POST /injectTransaction`
- Change accepted `-log-level` values to `debug`, `info`, `warn`, `error`, `fatal` and `panic` (previously were `debug`, `info`, `notice`, `warning`, `error` and `critical`)
- Default log level is `info`

### Removed

- Remove `"seed"`, `"lastSeed"` and `"secret_key"` in address entries from wallet API responses. A wallet's seed can be accessed through `POST /wallet/seed` only if the wallet is encrypted and the node is run with `-enable-seed-api`
- Remove unused `-logtogui` and `-logbufsize` options

## [0.22.0] - 2018-03-20

### Added

- go1.10 support
- Add Dockerfile
- Add libskycoin C API wrapper
- New wallet UI
- Notify the user when a new version is available
- CLI and GUI integration tests against a stable and live blockchain
- #877, Add `-disable-wallet-api` CLI option
- HTTP API client
- `/richlist` API method, returns top n address balances
- `/addresscount` API method, returns the number of addresses that have any amount of coins
- `/transactions` API method, returns transactions of addresses
- `/wallet/unload` API method, removes the wallet of given id from wallet services

### Fixed

- #1021, remove `SendOr404` and `SendOr500` as they do not work properly due to typed nils
- Add Read, Write and Idle timeouts to the HTTP listener, preventing file descriptor leaks
- Support absolute and relative paths for `-data-dir` option
- Prevent creating transactions whose size exceeds the maximum block size
- Check addition and multiplication uint64 overflow
- Keep trusted peers in the peerlist permanently, even if they are unreachable
- #885, Add `Host` header check to localhost HTTP interfaces to prevent DNS rebinding attacks
- #896, Add CSRF check to wallet API
- Fix base58 address parsing, which allowed leading invalid characters and treated unknown characters as a '1'
- Fix occasional error which causes blockchain progress not to be shown in front-end

### Changed

- #1080, `/wallet/transactions` now returns a proper json object with pending transactions under `transactions` key
- #951, cap cli createRawTransaction and send command coinhour distribution, coinhours are capped to a maximum of receiving coins for the address with a minimum of 1 coinhour
- Upgrade to Angular 5
- Add `total_coinhour_supply` and `current_coinhour_supply` to `/coinSupply` endpoint
- #800, Add entropy parameter to `/wallet/newSeed` endpoint. Entropy can be 128 (default) or 256, corresponding to 12- and 24-word seeds respectively
- #866, Include coins and hours in `/explorer/address` inputs
- Rename cached `peers.txt` file to `peers.json`

### Removed

- Remove `/lastTxs` API endpoint
- Remove `/logs` and log buffering due to possible crash
- Remove `/wallets/reload` endpoint
- Remove deprecated `/api/getEffectiveOutputs`, use `/coinSupply`.

## [0.21.1] - 2017-12-14

### Fixed

- Fix blank page issue in windows gui wallet, which was caused by misusing the flag of -download-peers-list in electron.

## [0.21.0] - 2017-12-10

### Added

- Require transactions to have an input with non-zero coinhours
- Add `-peerlist-size` and `-max-outgoing-connections` CLI options
- Add `-download-peerlist` and `-peerlist-url` CLI options, to get peers from a URL
- For electron clients, download a list of peers from https://downloads.skycoin.net/blockchain/peers.txt by default

### Fixed

- Fix change hours calculation. Previous gave 1/8 to change and destination addresses; now gives 1/4 to each
- #653, the peerlist size was too small and could be easily filled up; default changed to 65535 from 1000

### Changed

- CLI's `walletBalance` and `addressBalance` commands return aggregate balances for confirmed, spendable and expected balances. Coins are formatted as droplet strings. Hours added as strings.
- When splitting an odd number of hours in a spend, give the extra hour to the fee
- Add `block_seq` to `get_outputs` and `/outputs` API response
- Improve UxOut spend selection. Previously, they were spent oldest first. Now they are spent to ensure a non-zero coinhour input and otherwise minimize coinhours.
- `create_rawtx` will try to minimize the number of UxOuts used to create a transaction.
- `/wallet/spend` will try to maximize the number of UxOuts used to create a transaction.
- Update the default peerlist size to 65535 from 1000
- When loading a wallet, 100 addresses will be scanned ahead to find one with a balance

## [0.20.4] - 2017-11-22

### Added

- Add `/logs` api to filter skycoin logs, so that we can add a debug panel to the GUI wallet to show logs

## [0.20.3] - 2017-10-23

### Fixed

- Fix block sync stall (mostly affected Windows users, but any OS was potentially affected)

## [0.20.2] - 2017-10-12

### Fixed

- Fixed Linux .AppImage missing "Category" field
- Clean up electron build script, switch to yarn and remove gulp

## [0.20.1] - 2017-10-12

### Fixed

- Fixed app icon padding

## [0.20.0] - 2017-10-10

### Added

- New wallet frontend in angular4. This is a complete rewrite and fixes many of the old wallet issues.
- New wallet has preliminary support for OTC functionality
- Create `webrpc.Client` for JSON-2.0 RPC calls.
- Add this CHANGELOG.md file.
- Add Installation.md file, with install instructions for go.
- Timelock distribution addresses. The first 25% of the distribution is spendable. After that 25% is spent, a timestamp will be added to the code to enable further distribution.
- Add `/coinSupply` endpoint. Correctly returns total, locked and unlocked coin amounts.
- `testutil` package for common test setup methods.
- `/version` endpoint, which will return the current node version number and the HEAD commit id when build the node
- `-no-ping-log` option to disable ping/pong log output
- Check for invalid block signatures during startup and recreate the database if they are corrupted.
- Add methods for converting fixed-point decimal strings to droplets and vice versa.
- Add `make run`, `make test`, `make lint`, `make check` to `Makefile`

### Changed

- Flag peers as incoming or outgoing.
- Refactor to decouple `wallet` and `visor` package.
- Refactor `cli` package for use as a library.
- `README` improvements.
- Set default wallet's label as "Your Wallet"
- Use BIP32 mnemomic seeds by default in `address_gen`.
- Add `-x` option to `address_gen`, to generate a random base64-encoded 128-bit seed instead of a BIP32 mnemomic seed.
- Add `-v` option to `address_gen` to print all address information (pubkey, seckey, address, seed) to stdout as JSON.
- All API and CLI methods with "coin"-related arguments must be a string and can use decimal notation to specify coin amounts.
- CLI's `walletHistory` command prints amounts as fixed-point decimal strings. Previously, it printed amounts as integers representing whole skycoin amounts, and did not support droplets / fractional skycoins.
- A user is prevented from broadcasting a new transaction with unspent outputs that they have already sent as an unconfirmed transaction.

### Deprecated

- `/api/getEffectiveOutputs` is deprecated in favor of `/coinSupply`.

### Removed

- Old wallet
- `/api/create-address` endpoint (use the `address_gen` tool)

### Fixed

- Wallet folder path loading.
- #371 Fix `/wallet/spend`, will return only when pending transaction is confirmed.
- #443 Fix predicted balance in `/wallet/spend` API call.
- #444 Fix bug in `/blockchain/progress` API call.
- Removed globals in `gui` package that caused race condition with wallet API calls.
- #494 Clean invalid unconfirmed transactions during startup.
- Various race conditions around the bolt.DB blockchain DB
- Missing `strand()` call in `daemon.Visor.AnnounceTxns`.

### Security

## [0.19.1] - 2017-08-26

### Fixed

- #459 dist folder in repo out of date, wallet gui does not load

## [0.19.0] - 2017-07-11

### Added

- Add synchronize indicator when downloading blocks.
- #352 Store unspent pool in db for quick recovery when node restart
- Speed up the time the node start the browser
- Cache unspent pool in memory to speed up query action
- #411 Add button to hide seed
- #380 Move anything with heavy imports into util sub package

### Fixed

- #421 Sort wallet transaction history by time
- #398 Remove seeds from DOM
- #390 Make `go test ./src/...` work
- #383 Error during installation from skycoin source code
- #375 Node can't recovery from zero connections
- #376 Explorer api `/explorer/address` does not return spend transactions
- #373 Block publisher node will be closed if there're no transactions need to execute
- #360 Node will crash when do ctrl+c while downloading blocks
- #350 Wallet name always 'undefined' after loading wallet from seed

[Unreleased]: https://github.com/skycoin/skycoin/compare/master...develop
[0.25.1]: https://github.com/skycoin/skycoin/compare/v0.25.0...v0.25.1
[0.25.0]: https://github.com/skycoin/skycoin/compare/v0.24.1...v0.25.0
[0.24.1]: https://github.com/skycoin/skycoin/compare/v0.24.0...v0.24.1
[0.24.0]: https://github.com/skycoin/skycoin/compare/v0.23.0...v0.24.0
[0.23.0]: https://github.com/skycoin/skycoin/compare/v0.22.0...v0.23.0
[0.22.0]: https://github.com/skycoin/skycoin/compare/v0.21.1...v0.22.0
[0.21.1]: https://github.com/skycoin/skycoin/compare/v0.21.0...v0.21.1
[0.21.0]: https://github.com/skycoin/skycoin/compare/v0.20.4...v0.21.0
[0.20.4]: https://github.com/skycoin/skycoin/compare/v0.20.3...v0.20.4
[0.20.3]: https://github.com/skycoin/skycoin/compare/v0.20.2...v0.20.3
[0.20.2]: https://github.com/skycoin/skycoin/compare/v0.20.1...v0.20.2
[0.20.1]: https://github.com/skycoin/skycoin/compare/v0.20.0...v0.20.1
[0.20.0]: https://github.com/skycoin/skycoin/compare/v0.19.1...v0.20.0
[0.19.1]: https://github.com/skycoin/skycoin/compare/v0.19.0...v0.19.1
[0.19.0]: https://github.com/skycoin/skycoin/commit/dd924e1f2de8fab945e05b3245dbeabf267f2910<|MERGE_RESOLUTION|>--- conflicted
+++ resolved
@@ -16,12 +16,8 @@
 - Add `POST /api/v2/transaction` to create an unsigned transaction from addresses or unspent outputs without a wallet
 - Add `-max-inc-msg-len` and `-max-out-msg-len` options to control the size of incoming and outgoing wire messages
 - Add CLI `addresscount` command to return the count of addresses that currently have unspent outputs (coins) associated with them.
-<<<<<<< HEAD
 - Add `/api/v2/data` APIs for transaction notes and generic key-value storage.
-=======
 - Update `/metrics` endpoint to add metrics from `/health`: `unspent_outputs`, `unconfirmed_txns`, `time_since_last_block_seconds`, `open_connections`, `outgoing_connections`, `incoming_connections`, `start_at`, `uptime_seconds`, `last_block_seq`.
-
->>>>>>> e972e041
 
 ### Fixed
 
