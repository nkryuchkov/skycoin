# Changelog
All notable changes to this project will be documented in this file.

The format is based on [Keep a Changelog](http://keepachangelog.com/en/1.0.0/)
and this project adheres to [Semantic Versioning](http://semver.org/spec/v2.0.0.html).

## [Unreleased]

### Added
<<<<<<< HEAD
- Add environment variable `DATA_DIR` in CLI's
=======

- `USE_CSRF` environment variable for CLI, if the remote node has CSRF enabled (CSRF is enabled by default, use `-disable-csrf` to disable)
- `cli showConfig` command to echo the cli's configuration back to the user
- Option to generate 12/24 word seed when creating new wallet
>>>>>>> 8b0b9fbb
- Add `-version` flag to show node version
- Add CLI `encryptWallet` command
- Add CLI `decryptWallet` command
- Add CLI `showSeed` command
- Add `password` argument to the CLI commands of `addPrivateKey`, `createRawTransaction`, `generateAddresses`, `generateWallet`, `send`
- Support for decoding map values in cipher binary encoder


### Fixed

- Reduce connection disconnects, improves syncing
- Fix #1171, update CLI to support wallet encryption

### Changed

- JSON 2.0 RPC interface (used by the CLI tool) is now served on the same host interface as the REST API, port `6420`. The additional listener has been removed.
- CLI's `RPC_ADDR` environment variable must now start with a scheme e.g. `http://127.0.0.1:6420`, previously it did not use a scheme.

### Removed

- Remove `-rpc-interface-addr`, `-rpc-interface-port` options.  The RPC interface is now on default port `6420` with the REST API.
- Remove `-rpc-thread-num` option

## [0.23.0] - 2018-04-22

### Added

- Add wallet setup wizard
- Add wallet encryption, using chacha20+poly1305 for encryption and authentication and scrypt for key derivation. Encrypted data is stored in the wallet file in a `"secrets"` metadata field
- Add `GET /health` endpoint
- Add `POST /wallet/transaction` API endpoint, creates a transaction, allowing control of spending address and multiple destinations
- Add `POST /wallet/encrypt` API endpoint, encrypts wallet and returns encrypted wallet without sensitive data
- Add `POST /wallet/decrypt` API endpoint, decrypts wallet and returns decrypted wallet without sensitive data
- Add `POST /wallet/seed` API endpoint, returns the seed of an encrypted wallet. Unencrypted wallets will not expose their seeds over the API. Requires `-enable-seed-api` option
- `-enable-seed-api` option to enable `POST /wallet/seed`
- Add `"size"` to block API response data (affects `GET /block`, `GET /blocks` and `GET /last_blocks`)
- Write [specification for skycoin URIs](https://github.com/skycoin/skycoin#uri-specification) (based upon bip21)

### Fixed

- #1309, Float imprecision error in frontend malformed some spend amounts, preventing the spend
- Fix one aspect of sync stalling caused by a 5-second blocking channel write by switching it to a non-blocking write, decreasing timeouts and increasing buffer sizes

### Changed

- `GET /wallet` API endpoint, remove sensitive data from the response, and fix the data format to be the same as `POST /wallet/create`
- `GET /wallets` API endpoint, remove sensitive data from the response
- `POST /wallet/create` API endpoint, add `encrypt(bool)` and `password` argument
- `POST /wallet/newAddress` API endpoint, add `password` argument
- `POST /wallet/spend` API endpoint, add `password` argument
- Change `-disable-wallet-api` to `-enable-wallet-api`, and disable the wallet API by default
- `-launch-browser` is set to false by default
- A default wallet will not be created on startup if there is no wallet. Instead, the wallet setup wizard will run
- Replace [op/go-logging](https://github.com/op/go-logging) with [logrus](https://github.com/sirupsen/logrus)
- Disable JSON-RPC 2.0 interface when running the application with `run.sh` and electron
- Whitespace will be trimmed from the seed string by the frontend client before creating or loading a wallet
- Notify the user when their wallets have unconfirmed transactions
- Return an error when providing a transaction that spends to the null address in `POST /injectTransaction`
- Change accepted `-log-level` values to `debug`, `info`, `warn`, `error`, `fatal` and `panic` (previously were `debug`, `info`, `notice`, `warning`, `error` and `critical`)
- Default log level is `info`

### Removed

- Remove `"seed"`, `"lastSeed"` and `"secret_key"` in address entries from wallet API responses. A wallet's seed can be accessed through `POST /wallet/seed` only if the wallet is encrypted and the node is run with `-enable-seed-api`
- Remove unused `-logtogui` and `-logbufsize` options

## [0.22.0] - 2018-03-20

### Added

- go1.10 support
- Add Dockerfile
- Add libskycoin C API wrapper
- New wallet UI
- Notify the user when a new version is available
- CLI and GUI integration tests against a stable and live blockchain
- #877, Add `-disable-wallet-api` CLI option
- HTTP API client
- `/richlist` API method, returns top n address balances
- `/addresscount` API method, returns the number of addresses that have any amount of coins
- `/transactions` API method, returns transactions of addresses
- `/wallet/unload` API method, removes the wallet of given id from wallet services

### Fixed

- #1021, remove `SendOr404` and `SendOr500` as they do not work properly due to typed nils
- Add Read, Write and Idle timeouts to the HTTP listener, preventing file descriptor leaks
- Support absolute and relative paths for `-data-dir` option
- Prevent creating transactions whose size exceeds the maximum block size
- Check addition and multiplication uint64 overflow
- Keep trusted peers in the peerlist permanently, even if they are unreachable
- #885, Add `Host` header check to localhost HTTP interfaces to prevent DNS rebinding attacks
- #896, Add CSRF check to wallet API
- Fix base58 address parsing, which allowed leading invalid characters and treated unknown characters as a '1'
- Fix occasional error which causes blockchain progress not to be shown in front-end

### Changed

- #1080, `/wallet/transactions` now returns a proper json object with pending transactions under `transactions` key
- #951, cap cli createRawTransaction and send command coinhour distribution, coinhours are capped to a maximum of receiving coins for the address with a minimum of 1 coinhour
- Upgrade to Angular 5
- Add `total_coinhour_supply` and `current_coinhour_supply` to `/coinSupply` endpoint
- #800, Add entropy parameter to `/wallet/newSeed` endpoint. Entropy can be 128 (default) or 256, corresponding to 12- and 24-word seeds respectively
- #866, Include coins and hours in `/explorer/address` inputs

### Removed

- Remove `/lastTxs` API endpoint
- Remove `/logs` and log buffering due to possible crash
- Remove `/wallets/reload` endpoint
- Remove deprecated `/api/getEffectiveOutputs`, use `/coinSupply`.

## [0.21.1] - 2017-12-14

### Fixed

- Fix blank page issue in windows gui wallet, which was caused by misusing the flag of -download-peers-list in electron.

## [0.21.0] - 2017-12-10

### Added

- Require transactions to have an input with non-zero coinhours
- Add `-peerlist-size` and `-max-outgoing-connections` CLI options
- Add `-download-peerlist` and `-peerlist-url` CLI options, to get peers from a URL
- For electron clients, download a list of peers from https://downloads.skycoin.net/blockchain/peers.txt by default

### Fixed

- Fix change hours calculation. Previous gave 1/8 to change and destination addresses; now gives 1/4 to each
- #653, the peerlist size was too small and could be easily filled up; default changed to 65535 from 1000

### Changed

- CLI's `walletBalance` and `addressBalance` commands return aggregate balances for confirmed, spendable and expected balances. Coins are formatted as droplet strings. Hours added as strings.
- When splitting an odd number of hours in a spend, give the extra hour to the fee
- Add `block_seq` to `get_outputs` and `/outputs` API response
- Improve UxOut spend selection. Previously, they were spent oldest first. Now they are spent to ensure a non-zero coinhour input and otherwise minimize coinhours.
- `create_rawtx` will try to minimize the number of UxOuts used to create a transaction.
- `/wallet/spend` will try to maximize the number of UxOuts used to create a transaction.
- Update the default peerlist size to 65535 from 1000
- When loading a wallet, 100 addresses will be scanned ahead to find one with a balance

## [0.20.4] - 2017-11-22

### Added

- Add `/logs` api to filter skycoin logs, so that we can add a debug panel to the GUI wallet to show logs

## [0.20.3] - 2017-10-23

### Fixed

- Fix block sync stall (mostly affected Windows users, but any OS was potentially affected)

## [0.20.2] - 2017-10-12

### Fixed

- Fixed Linux .AppImage missing "Category" field
- Clean up electron build script, switch to yarn and remove gulp

## [0.20.1] - 2017-10-12

### Fixed

- Fixed app icon padding

## [0.20.0] - 2017-10-10

### Added

- New wallet frontend in angular4. This is a complete rewrite and fixes many of the old wallet issues.
- New wallet has preliminary support for OTC functionality
- Create `webrpc.Client` for JSON-2.0 RPC calls.
- Add this CHANGELOG.md file.
- Add Installation.md file, with install instructions for go.
- Timelock distribution addresses. The first 25% of the distribution is spendable. After that 25% is spent, a timestamp will be added to the code to enable further distribution.
- Add `/coinSupply` endpoint. Correctly returns total, locked and unlocked coin amounts.
- `testutil` package for common test setup methods.
- `/version` endpoint, which will return the current node version number and the HEAD commit id when build the node
- `-no-ping-log` option to disable ping/pong log output
- Check for invalid block signatures during startup and recreate the database if they are corrupted.
- Add methods for converting fixed-point decimal strings to droplets and vice versa.
- Add `make run`, `make test`, `make lint`, `make check` to `Makefile`

### Changed

- Flag peers as incoming or outgoing.
- Refactor to decouple `wallet` and `visor` package.
- Refactor `cli` package for use as a library.
- `README` improvements.
- Set default wallet's label as "Your Wallet"
- Use BIP32 mnemomic seeds by default in `address_gen`.
- Add `-x` option to `address_gen`, to generate a random base64-encoded 128-bit seed instead of a BIP32 mnemomic seed.
- Add `-v` option to `address_gen` to print all address information (pubkey, seckey, address, seed) to stdout as JSON.
- All API and CLI methods with "coin"-related arguments must be a string and can use decimal notation to specify coin amounts.
- CLI's `walletHistory` command prints amounts as fixed-point decimal strings. Previously, it printed amounts as integers representing whole skycoin amounts, and did not support droplets / fractional skycoins.
- A user is prevented from broadcasting a new transaction with unspent outputs that they have already sent as an unconfirmed transaction.

### Deprecated

- `/api/getEffectiveOutputs` is deprecated in favor of `/coinSupply`.

### Removed

- Old wallet
- `/api/create-address` endpoint (use the `address_gen` tool)

### Fixed

- Wallet folder path loading.
- #371 Fix `/wallet/spend`, will return only when pending transaction is confirmed.
- #443 Fix predicted balance in `/wallet/spend` API call.
- #444 Fix bug in `/blockchain/progress` API call.
- Removed globals in `gui` package that caused race condition with wallet API calls.
- #494 Clean invalid unconfirmed transactions during startup.
- Various race conditions around the bolt.DB blockchain DB
- Missing `strand()` call in `daemon.Visor.AnnounceTxns`.

### Security

## [0.19.1] - 2017-08-26

### Fixed

- #459 dist folder in repo out of date, wallet gui does not load

## [0.19.0] - 2017-07-11

### Added

- Add synchronize indicator when downloading blocks.
- #352 Store unspent pool in db for quick recovery when node restart
- Speed up the time the node start the browser
- Cache unspent pool in memory to speed up query action
- #411 Add button to hide seed
- #380 Move anything with heavy imports into util sub package

### Fixed

- #421 Sort wallet transaction history by time
- #398 Remove seeds from DOM
- #390 Make `go test ./src/...` work
- #383 Error during installation from skycoin source code
- #375 Node can't recovery from zero connections
- #376 Explorer api `/explorer/address` does not return spend transactions
- #373 Master node will be closed if there're no transactions need to execute
- #360 Node will crash when do ctrl+c while downloading blocks
- #350 Wallet name always 'undefined' after loading wallet from seed

[Unreleased]: https://github.com/skycoin/skycoin/compare/master...develop
[0.23.0]: https://github.com/skycoin/skycoin/compare/v0.22.0...v0.23.0
[0.22.0]: https://github.com/skycoin/skycoin/compare/v0.21.1...v0.22.0
[0.21.1]: https://github.com/skycoin/skycoin/compare/v0.21.0...v0.21.1
[0.21.0]: https://github.com/skycoin/skycoin/compare/v0.20.4...v0.21.0
[0.20.4]: https://github.com/skycoin/skycoin/compare/v0.20.3...v0.20.4
[0.20.3]: https://github.com/skycoin/skycoin/compare/v0.20.2...v0.20.3
[0.20.2]: https://github.com/skycoin/skycoin/compare/v0.20.1...v0.20.2
[0.20.1]: https://github.com/skycoin/skycoin/compare/v0.20.0...v0.20.1
[0.20.0]: https://github.com/skycoin/skycoin/compare/v0.19.1...v0.20.0
[0.19.1]: https://github.com/skycoin/skycoin/compare/v0.19.0...v0.19.1
[0.19.0]: https://github.com/skycoin/skycoin/commit/dd924e1f2de8fab945e05b3245dbeabf267f2910<|MERGE_RESOLUTION|>--- conflicted
+++ resolved
@@ -7,14 +7,10 @@
 ## [Unreleased]
 
 ### Added
-<<<<<<< HEAD
 - Add environment variable `DATA_DIR` in CLI's
-=======
-
 - `USE_CSRF` environment variable for CLI, if the remote node has CSRF enabled (CSRF is enabled by default, use `-disable-csrf` to disable)
 - `cli showConfig` command to echo the cli's configuration back to the user
 - Option to generate 12/24 word seed when creating new wallet
->>>>>>> 8b0b9fbb
 - Add `-version` flag to show node version
 - Add CLI `encryptWallet` command
 - Add CLI `decryptWallet` command
