--- conflicted
+++ resolved
@@ -93,11 +93,8 @@
 - `/api/v1/network/connection*` field `"connected_at"` added to connection object
 - `/api/v1/network/connections` now includes incoming connections. Filters are added to query connections by state and direction
 - `/api/v1/resendUnconfirmedTxns` is now a `POST` method, previously was a `GET` method
-<<<<<<< HEAD
 - Transactions that violation soft constraints will propagate through the network
-=======
 - Node will send more peers before disconnecting due to a full peer list
->>>>>>> 8e5f9460
 
 ### Removed
 
