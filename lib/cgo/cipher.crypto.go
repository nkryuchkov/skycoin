package main

import (
	"reflect"
	"unsafe"

	cipher "github.com/skycoin/skycoin/src/cipher"
)

/*

  #include <string.h>
  #include <stdlib.h>

  #include "skytypes.h"
*/
import "C"

<<<<<<< HEAD
//export SKY_cipher_PubKeySlice_Len
func SKY_cipher_PubKeySlice_Len(_slice *C.cipher__PubKeySlice, _arg0 *int) (____error_code uint32) {
	____error_code = SKY_OK
	defer func() {
		____error_code = catchApiPanic(____error_code, recover())
	}()
	checkAPIReady()

	slice := inplacePubKeySlice(_slice)
	*_arg0 = slice.Len()
	return
}

//export SKY_cipher_PubKeySlice_Less
func SKY_cipher_PubKeySlice_Less(_slice *C.cipher__PubKeySlice, _i, _j int, _arg0 *bool) (____error_code uint32) {
	____error_code = SKY_OK
	defer func() {
		____error_code = catchApiPanic(____error_code, recover())
	}()
	checkAPIReady()

	slice := inplacePubKeySlice(_slice)
	*_arg0 = slice.Less(_i, _j)
	return
}

//export SKY_cipher_PubKeySlice_Swap
func SKY_cipher_PubKeySlice_Swap(_slice *C.cipher__PubKeySlice, _i, _j int) (____error_code uint32) {
	____error_code = SKY_OK
	defer func() {
		____error_code = catchApiPanic(____error_code, recover())
	}()
	checkAPIReady()

	slice := inplacePubKeySlice(_slice)
	slice.Swap(_i, _j)
	return
}

=======
>>>>>>> b733b13d
//export SKY_cipher_RandByte
func SKY_cipher_RandByte(_n int, _arg1 *C.GoSlice_) (____error_code uint32) {
	____error_code = SKY_OK
	defer func() {
		____error_code = catchApiPanic(____error_code, recover())
	}()
	checkAPIReady()

	b := cipher.RandByte(_n)
	copyToGoSlice(reflect.ValueOf(b), _arg1)
	return
}

//export SKY_cipher_NewPubKey
func SKY_cipher_NewPubKey(_b []byte, _arg1 *C.cipher__PubKey) (____error_code uint32) {
	____error_code = SKY_OK
	defer func() {
		____error_code = catchApiPanic(____error_code, recover())
	}()
	checkAPIReady()
<<<<<<< HEAD
	b := *(*[]byte)(unsafe.Pointer(&_b))
	__arg1 := cipher.NewPubKey(b)
	copyToBuffer(reflect.ValueOf(__arg1[:]), unsafe.Pointer(_arg1), uint(SizeofPubKey))
=======

	pubkey, err := cipher.NewPubKey(_b)
	if err == nil {
		copyToBuffer(reflect.ValueOf(pubkey[:]), unsafe.Pointer(_arg1), uint(SizeofPubKey))
	}
	____error_code = libErrorCode(err)
>>>>>>> b733b13d
	return
}

//export SKY_cipher_PubKeyFromHex
func SKY_cipher_PubKeyFromHex(_s string, _arg1 *C.cipher__PubKey) (____error_code uint32) {
	____error_code = SKY_OK
	defer func() {
		____error_code = catchApiPanic(____error_code, recover())
	}()
	checkAPIReady()

	pubkey, err := cipher.PubKeyFromHex(_s)
	____error_code = libErrorCode(err)
	if err == nil {
		copyToBuffer(reflect.ValueOf(pubkey[:]), unsafe.Pointer(_arg1), uint(SizeofPubKey))
	}
	return
}

//export SKY_cipher_PubKeyFromSecKey
func SKY_cipher_PubKeyFromSecKey(_seckey *C.cipher__SecKey, _arg1 *C.cipher__PubKey) (____error_code uint32) {
	____error_code = SKY_OK
	defer func() {
		____error_code = catchApiPanic(____error_code, recover())
	}()
	checkAPIReady()
<<<<<<< HEAD

=======
>>>>>>> b733b13d
	seckey := (*cipher.SecKey)(unsafe.Pointer(_seckey))

	pubkey, err := cipher.PubKeyFromSecKey(*seckey)
	____error_code = libErrorCode(err)

	if err == nil {
		copyToBuffer(reflect.ValueOf(pubkey[:]), unsafe.Pointer(_arg1), uint(SizeofPubKey))
	}

<<<<<<< HEAD
	copyToBuffer(reflect.ValueOf(pubkey[:]), unsafe.Pointer(_arg1), uint(SizeofPubKey))
	____error_code = libErrorCode(nil)
=======
>>>>>>> b733b13d
	return
}

//export SKY_cipher_PubKeyFromSig
func SKY_cipher_PubKeyFromSig(_sig *C.cipher__Sig, _hash *C.cipher__SHA256, _arg2 *C.cipher__PubKey) (____error_code uint32) {
	____error_code = SKY_OK
	defer func() {
		____error_code = catchApiPanic(____error_code, recover())
	}()
	checkAPIReady()

	sig := (*cipher.Sig)(unsafe.Pointer(_sig))
	hash := (*cipher.SHA256)(unsafe.Pointer(_hash))

	pubkey, err := cipher.PubKeyFromSig(*sig, *hash)

	errcode := libErrorCode(err)
	if err == nil {
		copyToBuffer(reflect.ValueOf(pubkey[:]), unsafe.Pointer(_arg2), uint(SizeofPubKey))

	}
	____error_code = errcode
	return
}

//export SKY_cipher_PubKey_Verify
func SKY_cipher_PubKey_Verify(_pk *C.cipher__PubKey) (____error_code uint32) {
	____error_code = SKY_OK
	defer func() {
		____error_code = catchApiPanic(____error_code, recover())
	}()
	checkAPIReady()

	pk := (*cipher.PubKey)(unsafe.Pointer(_pk))

	err := pk.Verify()
	errcode := libErrorCode(err)
	____error_code = errcode
	return
}

//export SKY_cipher_PubKey_Hex
func SKY_cipher_PubKey_Hex(_pk *C.cipher__PubKey, _arg1 *C.GoString_) (____error_code uint32) {
	____error_code = SKY_OK
	defer func() {
		____error_code = catchApiPanic(____error_code, recover())
	}()
	checkAPIReady()
	pk := (*cipher.PubKey)(unsafe.Pointer(_pk))
	s := pk.Hex()
	copyString(s, _arg1)
	return SKY_OK
}

<<<<<<< HEAD
//export SKY_cipher_PubKey_ToAddressHash
func SKY_cipher_PubKey_ToAddressHash(_pk *C.cipher__PubKey, _arg0 *C.cipher__Ripemd160) (____error_code uint32) {
=======
//export SKY_cipher_PubKeyRipemd160
func SKY_cipher_PubKeyRipemd160(_pk *C.cipher__PubKey, _arg0 *C.cipher__Ripemd160) (____error_code uint32) {
>>>>>>> b733b13d
	____error_code = SKY_OK
	defer func() {
		____error_code = catchApiPanic(____error_code, recover())
	}()
	checkAPIReady()

	pk := (*cipher.PubKey)(unsafe.Pointer(_pk))
	h := cipher.PubKeyRipemd160(*pk)
	copyToBuffer(reflect.ValueOf(h[:]), unsafe.Pointer(_arg0), uint(SizeofRipemd160))
	return
}

//export SKY_cipher_NewSecKey
func SKY_cipher_NewSecKey(_b []byte, _arg1 *C.cipher__SecKey) (____error_code uint32) {
	____error_code = SKY_OK
	defer func() {
		____error_code = catchApiPanic(____error_code, recover())
	}()
	checkAPIReady()
<<<<<<< HEAD
	b := *(*[]byte)(unsafe.Pointer(&_b))
	__arg1 := cipher.NewSecKey(b)
	copyToBuffer(reflect.ValueOf(__arg1[:]), unsafe.Pointer(_arg1), uint(SizeofSecKey))
=======

	sk, err := cipher.NewSecKey(_b)
	if err == nil {
		copyToBuffer(reflect.ValueOf(sk[:]), unsafe.Pointer(_arg1), uint(SizeofSecKey))
	}

	____error_code = libErrorCode(err)
>>>>>>> b733b13d
	return
}

//export SKY_cipher_SecKeyFromHex
func SKY_cipher_SecKeyFromHex(_s string, _arg1 *C.cipher__SecKey) (____error_code uint32) {
	____error_code = SKY_OK
	defer func() {
		____error_code = catchApiPanic(____error_code, recover())
	}()
	checkAPIReady()

	sk, err := cipher.SecKeyFromHex(_s)
	errcode := libErrorCode(err)
	if err == nil {
		copyToBuffer(reflect.ValueOf(sk[:]), unsafe.Pointer(_arg1), uint(SizeofSecKey))
	}
	____error_code = errcode
	return
}

//export SKY_cipher_SecKey_Verify
func SKY_cipher_SecKey_Verify(_sk *C.cipher__SecKey) (____error_code uint32) {
	____error_code = SKY_OK
	defer func() {
		____error_code = catchApiPanic(____error_code, recover())
	}()
	checkAPIReady()

	sk := (*cipher.SecKey)(unsafe.Pointer(_sk))
	err := sk.Verify()
	____error_code = libErrorCode(err)
	return
}

//export SKY_cipher_SecKey_Hex
func SKY_cipher_SecKey_Hex(_sk *C.cipher__SecKey, _arg1 *C.GoString_) (____error_code uint32) {
	____error_code = SKY_OK
	defer func() {
		____error_code = catchApiPanic(____error_code, recover())
	}()
	checkAPIReady()

	sk := (*cipher.SecKey)(unsafe.Pointer(_sk))
	s := sk.Hex()
	copyString(s, _arg1)
	return
}

//export SKY_cipher_ECDH
func SKY_cipher_ECDH(_pub *C.cipher__PubKey, _sec *C.cipher__SecKey, _arg2 *C.GoSlice_) (____error_code uint32) {
	____error_code = SKY_OK
	defer func() {
		____error_code = catchApiPanic(____error_code, recover())
	}()
	checkAPIReady()

	pub := (*cipher.PubKey)(unsafe.Pointer(_pub))
	sec := (*cipher.SecKey)(unsafe.Pointer(_sec))
<<<<<<< HEAD
	b := cipher.ECDH(*pub, *sec)
	copyToGoSlice(reflect.ValueOf(b), _arg2)
=======
	b, err := cipher.ECDH(*pub, *sec)
	____error_code = libErrorCode(err)
	if err == nil {
		copyToGoSlice(reflect.ValueOf(b), _arg2)
	}
>>>>>>> b733b13d
	return
}

//export SKY_cipher_NewSig
func SKY_cipher_NewSig(_b []byte, _arg1 *C.cipher__Sig) (____error_code uint32) {
	____error_code = SKY_OK
	defer func() {
		____error_code = catchApiPanic(____error_code, recover())
	}()
	checkAPIReady()
<<<<<<< HEAD
	b := *(*[]byte)(unsafe.Pointer(&_b))
	__arg1 := cipher.NewSig(b)
	copyToBuffer(reflect.ValueOf(__arg1[:]), unsafe.Pointer(_arg1), uint(SizeofSig))
=======

	s, err := cipher.NewSig(_b)
	if err == nil {
		copyToBuffer(reflect.ValueOf(s[:]), unsafe.Pointer(_arg1), uint(SizeofSig))
	}
	____error_code = libErrorCode(err)
>>>>>>> b733b13d
	return
}

//export SKY_cipher_SigFromHex
func SKY_cipher_SigFromHex(_s string, _arg1 *C.cipher__Sig) (____error_code uint32) {
	____error_code = SKY_OK
	defer func() {
		____error_code = catchApiPanic(____error_code, recover())
	}()
	checkAPIReady()

	s, err := cipher.SigFromHex(_s)
	errcode := libErrorCode(err)
	if err == nil {
		copyToBuffer(reflect.ValueOf(s[:]), unsafe.Pointer(_arg1), uint(SizeofSig))
	}
	____error_code = errcode
	return
}

//export SKY_cipher_Sig_Hex
func SKY_cipher_Sig_Hex(_s *C.cipher__Sig, _arg1 *C.GoString_) (____error_code uint32) {
	____error_code = SKY_OK
	defer func() {
		____error_code = catchApiPanic(____error_code, recover())
	}()
	checkAPIReady()

	s := (*cipher.Sig)(unsafe.Pointer(_s))
	copyString(s.Hex(), _arg1)
	return
}

//export SKY_cipher_SignHash
func SKY_cipher_SignHash(_hash *C.cipher__SHA256, _sec *C.cipher__SecKey, _arg2 *C.cipher__Sig) (____error_code uint32) {
	____error_code = SKY_OK
	defer func() {
		____error_code = catchApiPanic(____error_code, recover())
	}()
	checkAPIReady()
	hash := (*cipher.SHA256)(unsafe.Pointer(_hash))
	sec := (*cipher.SecKey)(unsafe.Pointer(_sec))
<<<<<<< HEAD
	s := cipher.SignHash(*hash, *sec)
	copyToBuffer(reflect.ValueOf(s[:]), unsafe.Pointer(_arg2), uint(SizeofSig))
=======
	s, err := cipher.SignHash(*hash, *sec)
	____error_code = libErrorCode(err)
	if err == nil {
		copyToBuffer(reflect.ValueOf(s[:]), unsafe.Pointer(_arg2), uint(SizeofSig))
	}
>>>>>>> b733b13d
	return
}

//export SKY_cipher_ChkSig
func SKY_cipher_ChkSig(_address *C.cipher__Address, _hash *C.cipher__SHA256, _sig *C.cipher__Sig) (____error_code uint32) {
	____error_code = SKY_OK
	defer func() {
		____error_code = catchApiPanic(____error_code, recover())
	}()
	checkAPIReady()

	address := inplaceAddress(_address)
	hash := (*cipher.SHA256)(unsafe.Pointer(_hash))
	sig := (*cipher.Sig)(unsafe.Pointer(_sig))

	err := cipher.ChkSig(*address, *hash, *sig)
	____error_code = libErrorCode(err)
	return
}

//export SKY_cipher_VerifySignedHash
func SKY_cipher_VerifySignedHash(_sig *C.cipher__Sig, _hash *C.cipher__SHA256) (____error_code uint32) {
	____error_code = SKY_OK
	defer func() {
		____error_code = catchApiPanic(____error_code, recover())
	}()
	checkAPIReady()

	hash := (*cipher.SHA256)(unsafe.Pointer(_hash))
	sig := (*cipher.Sig)(unsafe.Pointer(_sig))

	err := cipher.VerifySignedHash(*sig, *hash)
	____error_code = libErrorCode(err)
	return
}

//export SKY_cipher_VerifySignature
func SKY_cipher_VerifySignature(_pubkey *C.cipher__PubKey, _sig *C.cipher__Sig, _hash *C.cipher__SHA256) (____error_code uint32) {
	____error_code = SKY_OK
	defer func() {
		____error_code = catchApiPanic(____error_code, recover())
	}()
	checkAPIReady()

	pubkey := (*cipher.PubKey)(unsafe.Pointer(_pubkey))
	sig := (*cipher.Sig)(unsafe.Pointer(_sig))
	hash := (*cipher.SHA256)(unsafe.Pointer(_hash))

	err := cipher.VerifySignature(*pubkey, *sig, *hash)
	____error_code = libErrorCode(err)
	return
<<<<<<< HEAD
=======
}

//export SKY_cipher_GenerateKeyPair
func SKY_cipher_GenerateKeyPair(_arg0 *C.cipher__PubKey, _arg1 *C.cipher__SecKey) (____error_code uint32) {
	____error_code = SKY_OK
	defer func() {
		____error_code = catchApiPanic(____error_code, recover())
	}()
	checkAPIReady()

	p, s := cipher.GenerateKeyPair()
	copyToBuffer(reflect.ValueOf(p[:]), unsafe.Pointer(_arg0), uint(SizeofPubKey))
	copyToBuffer(reflect.ValueOf(s[:]), unsafe.Pointer(_arg1), uint(SizeofSecKey))
	return
>>>>>>> b733b13d
}

//export SKY_cipher_GenerateDeterministicKeyPair
func SKY_cipher_GenerateDeterministicKeyPair(_seed []byte, _arg1 *C.cipher__PubKey, _arg2 *C.cipher__SecKey) (____error_code uint32) {
	____error_code = SKY_OK
	defer func() {
		____error_code = catchApiPanic(____error_code, recover())
	}()
	checkAPIReady()
<<<<<<< HEAD
	p, s := cipher.GenerateDeterministicKeyPair(_seed)
	copyToBuffer(reflect.ValueOf(p[:]), unsafe.Pointer(_arg1), uint(SizeofPubKey))
	copyToBuffer(reflect.ValueOf(s[:]), unsafe.Pointer(_arg2), uint(SizeofSecKey))
	return SKY_OK
=======
	p, s, err := cipher.GenerateDeterministicKeyPair(_seed)
	if err == nil {
		copyToBuffer(reflect.ValueOf(p[:]), unsafe.Pointer(_arg1), uint(SizeofPubKey))
		copyToBuffer(reflect.ValueOf(s[:]), unsafe.Pointer(_arg2), uint(SizeofSecKey))
	}

	____error_code = libErrorCode(err)
	return
>>>>>>> b733b13d
}

//export SKY_cipher_DeterministicKeyPairIterator
func SKY_cipher_DeterministicKeyPairIterator(_seed []byte, _arg1 *C.GoSlice_, _arg2 *C.cipher__PubKey, _arg3 *C.cipher__SecKey) (____error_code uint32) {
	____error_code = SKY_OK
	defer func() {
		____error_code = catchApiPanic(____error_code, recover())
	}()
	checkAPIReady()

<<<<<<< HEAD
	h, p, s := cipher.DeterministicKeyPairIterator(_seed)

	copyToGoSlice(reflect.ValueOf(h), _arg1)
	copyToBuffer(reflect.ValueOf(p[:]), unsafe.Pointer(_arg2), uint(SizeofPubKey))
	copyToBuffer(reflect.ValueOf(s[:]), unsafe.Pointer(_arg3), uint(SizeofSecKey))
=======
	h, p, s, err := cipher.DeterministicKeyPairIterator(_seed)
	____error_code = libErrorCode(err)

	if err == nil {
		copyToGoSlice(reflect.ValueOf(h), _arg1)
		copyToBuffer(reflect.ValueOf(p[:]), unsafe.Pointer(_arg2), uint(SizeofPubKey))
		copyToBuffer(reflect.ValueOf(s[:]), unsafe.Pointer(_arg3), uint(SizeofSecKey))
	}

>>>>>>> b733b13d
	return
}

//export SKY_cipher_GenerateDeterministicKeyPairs
func SKY_cipher_GenerateDeterministicKeyPairs(_seed []byte, _n int, _arg2 *C.GoSlice_) (____error_code uint32) {
	____error_code = SKY_OK
	defer func() {
		____error_code = catchApiPanic(____error_code, recover())
	}()
	checkAPIReady()

<<<<<<< HEAD
	sks := cipher.GenerateDeterministicKeyPairs(_seed, _n)
	copyToGoSlice(reflect.ValueOf(sks), _arg2)
=======
	sks, err := cipher.GenerateDeterministicKeyPairs(_seed, _n)
	____error_code = libErrorCode(err)
	if err == nil {
		copyToGoSlice(reflect.ValueOf(sks), _arg2)
	}

>>>>>>> b733b13d
	return
}

//export SKY_cipher_GenerateDeterministicKeyPairsSeed
func SKY_cipher_GenerateDeterministicKeyPairsSeed(_seed []byte, _n int, _arg2 *C.GoSlice_, _arg3 *C.GoSlice_) (____error_code uint32) {
	____error_code = SKY_OK
	defer func() {
		____error_code = catchApiPanic(____error_code, recover())
	}()
	checkAPIReady()

<<<<<<< HEAD
	h, sks := cipher.GenerateDeterministicKeyPairsSeed(_seed, _n)
	copyToGoSlice(reflect.ValueOf(h), _arg2)
	copyToGoSlice(reflect.ValueOf(sks), _arg3)
	return
}

//export SKY_cipher_TestSecKey
func SKY_cipher_TestSecKey(_seckey *C.cipher__SecKey) (____error_code uint32) {
=======
	h, sks, err := cipher.GenerateDeterministicKeyPairsSeed(_seed, _n)
	if err == nil {
		copyToGoSlice(reflect.ValueOf(h), _arg2)
		copyToGoSlice(reflect.ValueOf(sks), _arg3)
	}

	return
}

//export SKY_cipher_CheckSecKey
func SKY_cipher_CheckSecKey(_seckey *C.cipher__SecKey) (____error_code uint32) {
>>>>>>> b733b13d
	____error_code = SKY_OK
	defer func() {
		____error_code = catchApiPanic(____error_code, recover())
	}()
	checkAPIReady()

	seckey := (*cipher.SecKey)(unsafe.Pointer(_seckey))

<<<<<<< HEAD
	err := cipher.TestSecKey(*seckey)
=======
	err := cipher.CheckSecKey(*seckey)
>>>>>>> b733b13d
	____error_code = libErrorCode(err)
	return
}

<<<<<<< HEAD
//export SKY_cipher_TestSecKeyHash
func SKY_cipher_TestSecKeyHash(_seckey *C.cipher__SecKey, _hash *C.cipher__SHA256) (____error_code uint32) {
=======
//export SKY_cipher_CheckSecKeyHash
func SKY_cipher_CheckSecKeyHash(_seckey *C.cipher__SecKey, _hash *C.cipher__SHA256) (____error_code uint32) {
>>>>>>> b733b13d
	____error_code = SKY_OK
	defer func() {
		____error_code = catchApiPanic(____error_code, recover())
	}()
	checkAPIReady()

	seckey := (*cipher.SecKey)(unsafe.Pointer(_seckey))
	hash := (*cipher.SHA256)(unsafe.Pointer(_hash))

<<<<<<< HEAD
	err := cipher.TestSecKeyHash(*seckey, *hash)
	____error_code = libErrorCode(err)
	return
}

//export SKY_cipher_GenerateKeyPair
func SKY_cipher_GenerateKeyPair(_arg0 *C.cipher__PubKey, _arg1 *C.cipher__SecKey) (____error_code uint32) {
	____error_code = SKY_OK
	defer func() {
		____error_code = catchApiPanic(____error_code, recover())
	}()
	checkAPIReady()

	p, s := cipher.GenerateKeyPair()
	copyToBuffer(reflect.ValueOf(p[:]), unsafe.Pointer(_arg0), uint(SizeofPubKey))
	copyToBuffer(reflect.ValueOf(s[:]), unsafe.Pointer(_arg1), uint(SizeofSecKey))
	return
=======
	err := cipher.CheckSecKeyHash(*seckey, *hash)
	____error_code = libErrorCode(err)
	return
>>>>>>> b733b13d
}<|MERGE_RESOLUTION|>--- conflicted
+++ resolved
@@ -16,48 +16,6 @@
 */
 import "C"
 
-<<<<<<< HEAD
-//export SKY_cipher_PubKeySlice_Len
-func SKY_cipher_PubKeySlice_Len(_slice *C.cipher__PubKeySlice, _arg0 *int) (____error_code uint32) {
-	____error_code = SKY_OK
-	defer func() {
-		____error_code = catchApiPanic(____error_code, recover())
-	}()
-	checkAPIReady()
-
-	slice := inplacePubKeySlice(_slice)
-	*_arg0 = slice.Len()
-	return
-}
-
-//export SKY_cipher_PubKeySlice_Less
-func SKY_cipher_PubKeySlice_Less(_slice *C.cipher__PubKeySlice, _i, _j int, _arg0 *bool) (____error_code uint32) {
-	____error_code = SKY_OK
-	defer func() {
-		____error_code = catchApiPanic(____error_code, recover())
-	}()
-	checkAPIReady()
-
-	slice := inplacePubKeySlice(_slice)
-	*_arg0 = slice.Less(_i, _j)
-	return
-}
-
-//export SKY_cipher_PubKeySlice_Swap
-func SKY_cipher_PubKeySlice_Swap(_slice *C.cipher__PubKeySlice, _i, _j int) (____error_code uint32) {
-	____error_code = SKY_OK
-	defer func() {
-		____error_code = catchApiPanic(____error_code, recover())
-	}()
-	checkAPIReady()
-
-	slice := inplacePubKeySlice(_slice)
-	slice.Swap(_i, _j)
-	return
-}
-
-=======
->>>>>>> b733b13d
 //export SKY_cipher_RandByte
 func SKY_cipher_RandByte(_n int, _arg1 *C.GoSlice_) (____error_code uint32) {
 	____error_code = SKY_OK
@@ -78,18 +36,12 @@
 		____error_code = catchApiPanic(____error_code, recover())
 	}()
 	checkAPIReady()
-<<<<<<< HEAD
-	b := *(*[]byte)(unsafe.Pointer(&_b))
-	__arg1 := cipher.NewPubKey(b)
-	copyToBuffer(reflect.ValueOf(__arg1[:]), unsafe.Pointer(_arg1), uint(SizeofPubKey))
-=======
 
 	pubkey, err := cipher.NewPubKey(_b)
 	if err == nil {
 		copyToBuffer(reflect.ValueOf(pubkey[:]), unsafe.Pointer(_arg1), uint(SizeofPubKey))
 	}
 	____error_code = libErrorCode(err)
->>>>>>> b733b13d
 	return
 }
 
@@ -116,10 +68,6 @@
 		____error_code = catchApiPanic(____error_code, recover())
 	}()
 	checkAPIReady()
-<<<<<<< HEAD
-
-=======
->>>>>>> b733b13d
 	seckey := (*cipher.SecKey)(unsafe.Pointer(_seckey))
 
 	pubkey, err := cipher.PubKeyFromSecKey(*seckey)
@@ -129,11 +77,6 @@
 		copyToBuffer(reflect.ValueOf(pubkey[:]), unsafe.Pointer(_arg1), uint(SizeofPubKey))
 	}
 
-<<<<<<< HEAD
-	copyToBuffer(reflect.ValueOf(pubkey[:]), unsafe.Pointer(_arg1), uint(SizeofPubKey))
-	____error_code = libErrorCode(nil)
-=======
->>>>>>> b733b13d
 	return
 }
 
@@ -188,13 +131,8 @@
 	return SKY_OK
 }
 
-<<<<<<< HEAD
-//export SKY_cipher_PubKey_ToAddressHash
-func SKY_cipher_PubKey_ToAddressHash(_pk *C.cipher__PubKey, _arg0 *C.cipher__Ripemd160) (____error_code uint32) {
-=======
 //export SKY_cipher_PubKeyRipemd160
 func SKY_cipher_PubKeyRipemd160(_pk *C.cipher__PubKey, _arg0 *C.cipher__Ripemd160) (____error_code uint32) {
->>>>>>> b733b13d
 	____error_code = SKY_OK
 	defer func() {
 		____error_code = catchApiPanic(____error_code, recover())
@@ -214,11 +152,6 @@
 		____error_code = catchApiPanic(____error_code, recover())
 	}()
 	checkAPIReady()
-<<<<<<< HEAD
-	b := *(*[]byte)(unsafe.Pointer(&_b))
-	__arg1 := cipher.NewSecKey(b)
-	copyToBuffer(reflect.ValueOf(__arg1[:]), unsafe.Pointer(_arg1), uint(SizeofSecKey))
-=======
 
 	sk, err := cipher.NewSecKey(_b)
 	if err == nil {
@@ -226,7 +159,6 @@
 	}
 
 	____error_code = libErrorCode(err)
->>>>>>> b733b13d
 	return
 }
 
@@ -285,16 +217,11 @@
 
 	pub := (*cipher.PubKey)(unsafe.Pointer(_pub))
 	sec := (*cipher.SecKey)(unsafe.Pointer(_sec))
-<<<<<<< HEAD
-	b := cipher.ECDH(*pub, *sec)
-	copyToGoSlice(reflect.ValueOf(b), _arg2)
-=======
 	b, err := cipher.ECDH(*pub, *sec)
 	____error_code = libErrorCode(err)
 	if err == nil {
 		copyToGoSlice(reflect.ValueOf(b), _arg2)
 	}
->>>>>>> b733b13d
 	return
 }
 
@@ -305,18 +232,12 @@
 		____error_code = catchApiPanic(____error_code, recover())
 	}()
 	checkAPIReady()
-<<<<<<< HEAD
-	b := *(*[]byte)(unsafe.Pointer(&_b))
-	__arg1 := cipher.NewSig(b)
-	copyToBuffer(reflect.ValueOf(__arg1[:]), unsafe.Pointer(_arg1), uint(SizeofSig))
-=======
 
 	s, err := cipher.NewSig(_b)
 	if err == nil {
 		copyToBuffer(reflect.ValueOf(s[:]), unsafe.Pointer(_arg1), uint(SizeofSig))
 	}
 	____error_code = libErrorCode(err)
->>>>>>> b733b13d
 	return
 }
 
@@ -359,16 +280,11 @@
 	checkAPIReady()
 	hash := (*cipher.SHA256)(unsafe.Pointer(_hash))
 	sec := (*cipher.SecKey)(unsafe.Pointer(_sec))
-<<<<<<< HEAD
-	s := cipher.SignHash(*hash, *sec)
-	copyToBuffer(reflect.ValueOf(s[:]), unsafe.Pointer(_arg2), uint(SizeofSig))
-=======
 	s, err := cipher.SignHash(*hash, *sec)
 	____error_code = libErrorCode(err)
 	if err == nil {
 		copyToBuffer(reflect.ValueOf(s[:]), unsafe.Pointer(_arg2), uint(SizeofSig))
 	}
->>>>>>> b733b13d
 	return
 }
 
@@ -420,8 +336,6 @@
 	err := cipher.VerifySignature(*pubkey, *sig, *hash)
 	____error_code = libErrorCode(err)
 	return
-<<<<<<< HEAD
-=======
 }
 
 //export SKY_cipher_GenerateKeyPair
@@ -436,7 +350,6 @@
 	copyToBuffer(reflect.ValueOf(p[:]), unsafe.Pointer(_arg0), uint(SizeofPubKey))
 	copyToBuffer(reflect.ValueOf(s[:]), unsafe.Pointer(_arg1), uint(SizeofSecKey))
 	return
->>>>>>> b733b13d
 }
 
 //export SKY_cipher_GenerateDeterministicKeyPair
@@ -446,12 +359,6 @@
 		____error_code = catchApiPanic(____error_code, recover())
 	}()
 	checkAPIReady()
-<<<<<<< HEAD
-	p, s := cipher.GenerateDeterministicKeyPair(_seed)
-	copyToBuffer(reflect.ValueOf(p[:]), unsafe.Pointer(_arg1), uint(SizeofPubKey))
-	copyToBuffer(reflect.ValueOf(s[:]), unsafe.Pointer(_arg2), uint(SizeofSecKey))
-	return SKY_OK
-=======
 	p, s, err := cipher.GenerateDeterministicKeyPair(_seed)
 	if err == nil {
 		copyToBuffer(reflect.ValueOf(p[:]), unsafe.Pointer(_arg1), uint(SizeofPubKey))
@@ -460,7 +367,6 @@
 
 	____error_code = libErrorCode(err)
 	return
->>>>>>> b733b13d
 }
 
 //export SKY_cipher_DeterministicKeyPairIterator
@@ -471,13 +377,6 @@
 	}()
 	checkAPIReady()
 
-<<<<<<< HEAD
-	h, p, s := cipher.DeterministicKeyPairIterator(_seed)
-
-	copyToGoSlice(reflect.ValueOf(h), _arg1)
-	copyToBuffer(reflect.ValueOf(p[:]), unsafe.Pointer(_arg2), uint(SizeofPubKey))
-	copyToBuffer(reflect.ValueOf(s[:]), unsafe.Pointer(_arg3), uint(SizeofSecKey))
-=======
 	h, p, s, err := cipher.DeterministicKeyPairIterator(_seed)
 	____error_code = libErrorCode(err)
 
@@ -487,7 +386,6 @@
 		copyToBuffer(reflect.ValueOf(s[:]), unsafe.Pointer(_arg3), uint(SizeofSecKey))
 	}
 
->>>>>>> b733b13d
 	return
 }
 
@@ -499,17 +397,12 @@
 	}()
 	checkAPIReady()
 
-<<<<<<< HEAD
-	sks := cipher.GenerateDeterministicKeyPairs(_seed, _n)
-	copyToGoSlice(reflect.ValueOf(sks), _arg2)
-=======
 	sks, err := cipher.GenerateDeterministicKeyPairs(_seed, _n)
 	____error_code = libErrorCode(err)
 	if err == nil {
 		copyToGoSlice(reflect.ValueOf(sks), _arg2)
 	}
 
->>>>>>> b733b13d
 	return
 }
 
@@ -521,16 +414,6 @@
 	}()
 	checkAPIReady()
 
-<<<<<<< HEAD
-	h, sks := cipher.GenerateDeterministicKeyPairsSeed(_seed, _n)
-	copyToGoSlice(reflect.ValueOf(h), _arg2)
-	copyToGoSlice(reflect.ValueOf(sks), _arg3)
-	return
-}
-
-//export SKY_cipher_TestSecKey
-func SKY_cipher_TestSecKey(_seckey *C.cipher__SecKey) (____error_code uint32) {
-=======
 	h, sks, err := cipher.GenerateDeterministicKeyPairsSeed(_seed, _n)
 	if err == nil {
 		copyToGoSlice(reflect.ValueOf(h), _arg2)
@@ -542,7 +425,6 @@
 
 //export SKY_cipher_CheckSecKey
 func SKY_cipher_CheckSecKey(_seckey *C.cipher__SecKey) (____error_code uint32) {
->>>>>>> b733b13d
 	____error_code = SKY_OK
 	defer func() {
 		____error_code = catchApiPanic(____error_code, recover())
@@ -551,22 +433,13 @@
 
 	seckey := (*cipher.SecKey)(unsafe.Pointer(_seckey))
 
-<<<<<<< HEAD
-	err := cipher.TestSecKey(*seckey)
-=======
 	err := cipher.CheckSecKey(*seckey)
->>>>>>> b733b13d
-	____error_code = libErrorCode(err)
-	return
-}
-
-<<<<<<< HEAD
-//export SKY_cipher_TestSecKeyHash
-func SKY_cipher_TestSecKeyHash(_seckey *C.cipher__SecKey, _hash *C.cipher__SHA256) (____error_code uint32) {
-=======
+	____error_code = libErrorCode(err)
+	return
+}
+
 //export SKY_cipher_CheckSecKeyHash
 func SKY_cipher_CheckSecKeyHash(_seckey *C.cipher__SecKey, _hash *C.cipher__SHA256) (____error_code uint32) {
->>>>>>> b733b13d
 	____error_code = SKY_OK
 	defer func() {
 		____error_code = catchApiPanic(____error_code, recover())
@@ -576,27 +449,7 @@
 	seckey := (*cipher.SecKey)(unsafe.Pointer(_seckey))
 	hash := (*cipher.SHA256)(unsafe.Pointer(_hash))
 
-<<<<<<< HEAD
-	err := cipher.TestSecKeyHash(*seckey, *hash)
-	____error_code = libErrorCode(err)
-	return
-}
-
-//export SKY_cipher_GenerateKeyPair
-func SKY_cipher_GenerateKeyPair(_arg0 *C.cipher__PubKey, _arg1 *C.cipher__SecKey) (____error_code uint32) {
-	____error_code = SKY_OK
-	defer func() {
-		____error_code = catchApiPanic(____error_code, recover())
-	}()
-	checkAPIReady()
-
-	p, s := cipher.GenerateKeyPair()
-	copyToBuffer(reflect.ValueOf(p[:]), unsafe.Pointer(_arg0), uint(SizeofPubKey))
-	copyToBuffer(reflect.ValueOf(s[:]), unsafe.Pointer(_arg1), uint(SizeofSecKey))
-	return
-=======
 	err := cipher.CheckSecKeyHash(*seckey, *hash)
 	____error_code = libErrorCode(err)
 	return
->>>>>>> b733b13d
 }