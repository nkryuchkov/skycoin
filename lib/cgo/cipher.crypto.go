--- conflicted
+++ resolved
@@ -43,36 +43,20 @@
 }
 
 //export SKY_cipher_PubKeySlice_Swap
-<<<<<<< HEAD
-func SKY_cipher_PubKeySlice_Swap(_slice *C.cipher__PubKeySlice, _i, _j int) uint32 {
+func SKY_cipher_PubKeySlice_Swap(_slice *C.cipher__PubKeySlice, _i, _j int) (____error_code uint32) {
+	____error_code = SKY_OK
+	defer func() {
+		____error_code = catchApiPanic(____error_code, recover())
+	}()
+	checkAPIReady()
+
 	slice := inplacePubKeySlice(_slice)
 	slice.Swap(_i, _j)
-	return SKY_OK
-=======
-func SKY_cipher_PubKeySlice_Swap(_slice *C.cipher__PubKeySlice, _i, _j int) (____error_code uint32) {
-	____error_code = SKY_OK
-	defer func() {
-		____error_code = catchApiPanic(____error_code, recover())
-	}()
-	checkAPIReady()
-
-	slice := inplacePubKeySlice(_slice)
-	slice.Swap(_i, _j)
-	return
->>>>>>> defb578d
+	return
 }
 
 //export SKY_cipher_RandByte
 func SKY_cipher_RandByte(_n int, _arg1 *C.GoSlice_) (____error_code uint32) {
-<<<<<<< HEAD
-	____error_code = 0
-	defer func() {
-		____error_code = catchApiPanic(____error_code, recover())
-	}()
-	n := _n
-	__arg1 := cipher.RandByte(n)
-	copyToGoSlice(reflect.ValueOf(__arg1), _arg1)
-=======
 	____error_code = SKY_OK
 	defer func() {
 		____error_code = catchApiPanic(____error_code, recover())
@@ -81,7 +65,6 @@
 
 	b := cipher.RandByte(_n)
 	copyToGoSlice(reflect.ValueOf(b), _arg1)
->>>>>>> defb578d
 	return
 }
 
@@ -91,7 +74,7 @@
 	defer func() {
 		____error_code = catchApiPanic(____error_code, recover())
 	}()
-<<<<<<< HEAD
+	checkAPIReady()
 	b := *(*[]byte)(unsafe.Pointer(&_b))
 	__arg1 := cipher.NewPubKey(b)
 	copyToBuffer(reflect.ValueOf(__arg1[:]), unsafe.Pointer(_arg1), uint(SizeofPubKey))
@@ -100,67 +83,47 @@
 
 //export SKY_cipher_MustPubKeyFromHex
 func SKY_cipher_MustPubKeyFromHex(_s string, _arg1 *C.cipher__PubKey) (errcode uint32) {
-	errcode = 0
+	errcode = SKY_OK
 	defer func() {
 		errcode = catchApiPanic(errcode, recover())
 	}()
+	checkAPIReady()
 	s := _s
 	__arg1 := cipher.MustPubKeyFromHex(s)
 	copyToBuffer(reflect.ValueOf(__arg1[:]), unsafe.Pointer(_arg1), uint(SizeofPubKey))
-=======
-	checkAPIReady()
-
-	pubkey := cipher.NewPubKey(_b)
+	return
+}
+
+//export SKY_cipher_PubKeyFromHex
+func SKY_cipher_PubKeyFromHex(_s string, _arg1 *C.cipher__PubKey) (____error_code uint32) {
+	____error_code = SKY_OK
+	defer func() {
+		____error_code = catchApiPanic(____error_code, recover())
+	}()
+	checkAPIReady()
+
+	pubkey, err := cipher.PubKeyFromHex(_s)
+	____error_code = libErrorCode(err)
+	if err == nil {
+		copyToBuffer(reflect.ValueOf(pubkey[:]), unsafe.Pointer(_arg1), uint(SizeofPubKey))
+	}
+	return
+}
+
+//export SKY_cipher_PubKeyFromSecKey
+func SKY_cipher_PubKeyFromSecKey(_seckey *C.cipher__SecKey, _arg1 *C.cipher__PubKey) (____error_code uint32) {
+	____error_code = SKY_OK
+	defer func() {
+		____error_code = catchApiPanic(____error_code, recover())
+	}()
+	checkAPIReady()
+
+	seckey := (*cipher.SecKey)(unsafe.Pointer(_seckey))
+
+	pubkey := cipher.PubKeyFromSecKey(*seckey)
+
 	copyToBuffer(reflect.ValueOf(pubkey[:]), unsafe.Pointer(_arg1), uint(SizeofPubKey))
 	____error_code = libErrorCode(nil)
->>>>>>> defb578d
-	return
-}
-
-//export SKY_cipher_PubKeyFromHex
-func SKY_cipher_PubKeyFromHex(_s string, _arg1 *C.cipher__PubKey) (____error_code uint32) {
-	____error_code = SKY_OK
-	defer func() {
-		____error_code = catchApiPanic(____error_code, recover())
-	}()
-<<<<<<< HEAD
-	s := _s
-	__arg1, ____return_err := cipher.PubKeyFromHex(s)
-	errcode = libErrorCode(____return_err)
-	if ____return_err == nil {
-		copyToBuffer(reflect.ValueOf(__arg1[:]), unsafe.Pointer(_arg1), uint(SizeofPubKey))
-=======
-	checkAPIReady()
-
-	pubkey, err := cipher.PubKeyFromHex(_s)
-	____error_code = libErrorCode(err)
-	if err == nil {
-		copyToBuffer(reflect.ValueOf(pubkey[:]), unsafe.Pointer(_arg1), uint(SizeofPubKey))
->>>>>>> defb578d
-	}
-	return
-}
-
-//export SKY_cipher_PubKeyFromSecKey
-func SKY_cipher_PubKeyFromSecKey(_seckey *C.cipher__SecKey, _arg1 *C.cipher__PubKey) (____error_code uint32) {
-	____error_code = SKY_OK
-	defer func() {
-		____error_code = catchApiPanic(____error_code, recover())
-	}()
-<<<<<<< HEAD
-	seckey := *(*cipher.SecKey)(unsafe.Pointer(_seckey))
-	__arg1 := cipher.PubKeyFromSecKey(seckey)
-	copyToBuffer(reflect.ValueOf(__arg1[:]), unsafe.Pointer(_arg1), uint(SizeofPubKey))
-=======
-	checkAPIReady()
-
-	seckey := (*cipher.SecKey)(unsafe.Pointer(_seckey))
-
-	pubkey := cipher.PubKeyFromSecKey(*seckey)
-
-	copyToBuffer(reflect.ValueOf(pubkey[:]), unsafe.Pointer(_arg1), uint(SizeofPubKey))
-	____error_code = libErrorCode(nil)
->>>>>>> defb578d
 	return
 }
 
@@ -203,8 +166,12 @@
 }
 
 //export SKY_cipher_PubKey_Hex
-<<<<<<< HEAD
-func SKY_cipher_PubKey_Hex(_pk *C.cipher__PubKey, _arg1 *C.GoString_) uint32 {
+func SKY_cipher_PubKey_Hex(_pk *C.cipher__PubKey, _arg1 *C.GoString_) (____error_code uint32) {
+	____error_code = SKY_OK
+	defer func() {
+		____error_code = catchApiPanic(____error_code, recover())
+	}()
+	checkAPIReady()
 	pk := (*cipher.PubKey)(unsafe.Pointer(_pk))
 	s := pk.Hex()
 	copyString(s, _arg1)
@@ -212,26 +179,6 @@
 }
 
 //export SKY_cipher_PubKey_ToAddressHash
-func SKY_cipher_PubKey_ToAddressHash(_pk *C.cipher__PubKey, _arg0 *C.cipher__Ripemd160) uint32 {
-	pk := (*cipher.PubKey)(unsafe.Pointer(_pk))
-	__arg0 := pk.ToAddressHash()
-	copyToBuffer(reflect.ValueOf(__arg0[:]), unsafe.Pointer(_arg0), uint(SizeofRipemd160))
-	return SKY_OK
-=======
-func SKY_cipher_PubKey_Hex(_pk *C.cipher__PubKey, _arg1 *C.GoString_) (____error_code uint32) {
-	____error_code = SKY_OK
-	defer func() {
-		____error_code = catchApiPanic(____error_code, recover())
-	}()
-	checkAPIReady()
-
-	pk := (*cipher.PubKey)(unsafe.Pointer(_pk))
-	s := pk.Hex()
-	copyString(s, _arg1)
-	return
-}
-
-//export SKY_cipher_PubKey_ToAddressHash
 func SKY_cipher_PubKey_ToAddressHash(_pk *C.cipher__PubKey, _arg0 *C.cipher__Ripemd160) (____error_code uint32) {
 	____error_code = SKY_OK
 	defer func() {
@@ -243,7 +190,6 @@
 	h := pk.ToAddressHash()
 	copyToBuffer(reflect.ValueOf(h[:]), unsafe.Pointer(_arg0), uint(SizeofRipemd160))
 	return
->>>>>>> defb578d
 }
 
 //export SKY_cipher_NewSecKey
@@ -252,7 +198,7 @@
 	defer func() {
 		____error_code = catchApiPanic(____error_code, recover())
 	}()
-<<<<<<< HEAD
+	checkAPIReady()
 	b := *(*[]byte)(unsafe.Pointer(&_b))
 	__arg1 := cipher.NewSecKey(b)
 	copyToBuffer(reflect.ValueOf(__arg1[:]), unsafe.Pointer(_arg1), uint(SizeofSecKey))
@@ -265,16 +211,11 @@
 	defer func() {
 		____error_code = catchApiPanic(____error_code, recover())
 	}()
+	checkAPIReady()
 	s := _s
 	__arg1 := cipher.MustSecKeyFromHex(s)
 	copyToBuffer(reflect.ValueOf(__arg1[:]), unsafe.Pointer(_arg1), uint(SizeofSecKey))
-=======
-	checkAPIReady()
-
-	sk := cipher.NewSecKey(_b)
-	copyToBuffer(reflect.ValueOf(sk[:]), unsafe.Pointer(_arg1), uint(SizeofSecKey))
-	____error_code = SKY_OK
->>>>>>> defb578d
+	____error_code = SKY_OK
 	return
 }
 
@@ -310,27 +251,16 @@
 }
 
 //export SKY_cipher_SecKey_Hex
-<<<<<<< HEAD
-func SKY_cipher_SecKey_Hex(_sk *C.cipher__SecKey, _arg1 *C.GoString_) uint32 {
+func SKY_cipher_SecKey_Hex(_sk *C.cipher__SecKey, _arg1 *C.GoString_) (____error_code uint32) {
+	____error_code = SKY_OK
+	defer func() {
+		____error_code = catchApiPanic(____error_code, recover())
+	}()
+	checkAPIReady()
+
 	sk := (*cipher.SecKey)(unsafe.Pointer(_sk))
 	s := sk.Hex()
 	copyString(s, _arg1)
-	return SKY_OK
-}
-
-//export SKY_cipher_ECDH
-func SKY_cipher_ECDH(_pub *C.cipher__PubKey, _sec *C.cipher__SecKey, _arg2 *C.GoSlice_) uint32 {
-=======
-func SKY_cipher_SecKey_Hex(_sk *C.cipher__SecKey, _arg1 *C.GoString_) (____error_code uint32) {
-	____error_code = SKY_OK
-	defer func() {
-		____error_code = catchApiPanic(____error_code, recover())
-	}()
-	checkAPIReady()
-
-	sk := (*cipher.SecKey)(unsafe.Pointer(_sk))
-	s := sk.Hex()
-	copyString(s, _arg1)
 	return
 }
 
@@ -342,16 +272,11 @@
 	}()
 	checkAPIReady()
 
->>>>>>> defb578d
 	pub := (*cipher.PubKey)(unsafe.Pointer(_pub))
 	sec := (*cipher.SecKey)(unsafe.Pointer(_sec))
 	b := cipher.ECDH(*pub, *sec)
 	copyToGoSlice(reflect.ValueOf(b), _arg2)
-<<<<<<< HEAD
-	return SKY_OK
-=======
-	return
->>>>>>> defb578d
+	return
 }
 
 //export SKY_cipher_NewSig
@@ -360,7 +285,7 @@
 	defer func() {
 		____error_code = catchApiPanic(____error_code, recover())
 	}()
-<<<<<<< HEAD
+	checkAPIReady()
 	b := *(*[]byte)(unsafe.Pointer(&_b))
 	__arg1 := cipher.NewSig(b)
 	copyToBuffer(reflect.ValueOf(__arg1[:]), unsafe.Pointer(_arg1), uint(SizeofSig))
@@ -369,21 +294,14 @@
 
 //export SKY_cipher_MustSigFromHex
 func SKY_cipher_MustSigFromHex(_s string, _arg1 *C.cipher__Sig) (____error_code uint32) {
-	____error_code = 0
-	defer func() {
-		____error_code = catchApiPanic(____error_code, recover())
-	}()
+	____error_code = SKY_OK
+	defer func() {
+		____error_code = catchApiPanic(____error_code, recover())
+	}()
+	checkAPIReady()
 	s := _s
 	__arg1 := cipher.MustSigFromHex(s)
 	copyToBuffer(reflect.ValueOf(__arg1[:]), unsafe.Pointer(_arg1), uint(SizeofSig))
-=======
-	checkAPIReady()
-
-	s := cipher.NewSig(_b)
-	copyToBuffer(reflect.ValueOf(s[:]), unsafe.Pointer(_arg1), uint(SizeofSig))
-
-	____error_code = SKY_OK
->>>>>>> defb578d
 	return
 }
 
@@ -405,25 +323,15 @@
 }
 
 //export SKY_cipher_Sig_Hex
-<<<<<<< HEAD
-func SKY_cipher_Sig_Hex(_s *C.cipher__Sig, _arg1 *C.GoString_) uint32 {
+func SKY_cipher_Sig_Hex(_s *C.cipher__Sig, _arg1 *C.GoString_) (____error_code uint32) {
+	____error_code = SKY_OK
+	defer func() {
+		____error_code = catchApiPanic(____error_code, recover())
+	}()
+	checkAPIReady()
+
 	s := (*cipher.Sig)(unsafe.Pointer(_s))
 	copyString(s.Hex(), _arg1)
-	return SKY_OK
-}
-
-//export SKY_cipher_SignHash
-func SKY_cipher_SignHash(_hash *C.cipher__SHA256, _sec *C.cipher__SecKey, _arg2 *C.cipher__Sig) uint32 {
-=======
-func SKY_cipher_Sig_Hex(_s *C.cipher__Sig, _arg1 *C.GoString_) (____error_code uint32) {
-	____error_code = SKY_OK
-	defer func() {
-		____error_code = catchApiPanic(____error_code, recover())
-	}()
-	checkAPIReady()
-
-	s := (*cipher.Sig)(unsafe.Pointer(_s))
-	copyString(s.Hex(), _arg1)
 	return
 }
 
@@ -434,17 +342,11 @@
 		____error_code = catchApiPanic(____error_code, recover())
 	}()
 	checkAPIReady()
-
->>>>>>> defb578d
 	hash := (*cipher.SHA256)(unsafe.Pointer(_hash))
 	sec := (*cipher.SecKey)(unsafe.Pointer(_sec))
 	s := cipher.SignHash(*hash, *sec)
 	copyToBuffer(reflect.ValueOf(s[:]), unsafe.Pointer(_arg2), uint(SizeofSig))
-<<<<<<< HEAD
-	return SKY_OK
-=======
-	return
->>>>>>> defb578d
+	return
 }
 
 //export SKY_cipher_ChkSig
@@ -497,17 +399,13 @@
 	return
 }
 
-//export SKY_cipher_GenerateKeyPair
-<<<<<<< HEAD
-func SKY_cipher_GenerateKeyPair(_arg0 *C.cipher__PubKey, _arg1 *C.cipher__SecKey) uint32 {
-	p, s := cipher.GenerateKeyPair()
-	copyToBuffer(reflect.ValueOf(p[:]), unsafe.Pointer(_arg0), uint(SizeofPubKey))
-	copyToBuffer(reflect.ValueOf(s[:]), unsafe.Pointer(_arg1), uint(SizeofSecKey))
-	return SKY_OK
-}
-
 //export SKY_cipher_GenerateDeterministicKeyPair
-func SKY_cipher_GenerateDeterministicKeyPair(_seed []byte, _arg1 *C.cipher__PubKey, _arg2 *C.cipher__SecKey) uint32 {
+func SKY_cipher_GenerateDeterministicKeyPair(_seed []byte, _arg1 *C.cipher__PubKey, _arg2 *C.cipher__SecKey) (____error_code uint32) {
+	____error_code = SKY_OK
+	defer func() {
+		____error_code = catchApiPanic(____error_code, recover())
+	}()
+	checkAPIReady()
 	p, s := cipher.GenerateDeterministicKeyPair(_seed)
 	copyToBuffer(reflect.ValueOf(p[:]), unsafe.Pointer(_arg1), uint(SizeofPubKey))
 	copyToBuffer(reflect.ValueOf(s[:]), unsafe.Pointer(_arg2), uint(SizeofSecKey))
@@ -515,8 +413,80 @@
 }
 
 //export SKY_cipher_DeterministicKeyPairIterator
-func SKY_cipher_DeterministicKeyPairIterator(_seed []byte, _arg1 *C.GoSlice_, _arg2 *C.cipher__PubKey, _arg3 *C.cipher__SecKey) uint32 {
-=======
+func SKY_cipher_DeterministicKeyPairIterator(_seed []byte, _arg1 *C.GoSlice_, _arg2 *C.cipher__PubKey, _arg3 *C.cipher__SecKey) (____error_code uint32) {
+	____error_code = SKY_OK
+	defer func() {
+		____error_code = catchApiPanic(____error_code, recover())
+	}()
+	checkAPIReady()
+
+	h, p, s := cipher.DeterministicKeyPairIterator(_seed)
+
+	copyToGoSlice(reflect.ValueOf(h), _arg1)
+	copyToBuffer(reflect.ValueOf(p[:]), unsafe.Pointer(_arg2), uint(SizeofPubKey))
+	copyToBuffer(reflect.ValueOf(s[:]), unsafe.Pointer(_arg3), uint(SizeofSecKey))
+	return
+}
+
+//export SKY_cipher_GenerateDeterministicKeyPairs
+func SKY_cipher_GenerateDeterministicKeyPairs(_seed []byte, _n int, _arg2 *C.GoSlice_) (____error_code uint32) {
+	____error_code = SKY_OK
+	defer func() {
+		____error_code = catchApiPanic(____error_code, recover())
+	}()
+	checkAPIReady()
+
+	sks := cipher.GenerateDeterministicKeyPairs(_seed, _n)
+	copyToGoSlice(reflect.ValueOf(sks), _arg2)
+	return
+}
+
+//export SKY_cipher_GenerateDeterministicKeyPairsSeed
+func SKY_cipher_GenerateDeterministicKeyPairsSeed(_seed []byte, _n int, _arg2 *C.GoSlice_, _arg3 *C.GoSlice_) (____error_code uint32) {
+	____error_code = SKY_OK
+	defer func() {
+		____error_code = catchApiPanic(____error_code, recover())
+	}()
+	checkAPIReady()
+
+	h, sks := cipher.GenerateDeterministicKeyPairsSeed(_seed, _n)
+	copyToGoSlice(reflect.ValueOf(h), _arg2)
+	copyToGoSlice(reflect.ValueOf(sks), _arg3)
+	return
+}
+
+//export SKY_cipher_TestSecKey
+func SKY_cipher_TestSecKey(_seckey *C.cipher__SecKey) (____error_code uint32) {
+	____error_code = SKY_OK
+	defer func() {
+		____error_code = catchApiPanic(____error_code, recover())
+	}()
+	checkAPIReady()
+
+	seckey := (*cipher.SecKey)(unsafe.Pointer(_seckey))
+
+	err := cipher.TestSecKey(*seckey)
+	____error_code = libErrorCode(err)
+	return
+}
+
+//export SKY_cipher_TestSecKeyHash
+func SKY_cipher_TestSecKeyHash(_seckey *C.cipher__SecKey, _hash *C.cipher__SHA256) (____error_code uint32) {
+	____error_code = SKY_OK
+	defer func() {
+		____error_code = catchApiPanic(____error_code, recover())
+	}()
+	checkAPIReady()
+
+	seckey := (*cipher.SecKey)(unsafe.Pointer(_seckey))
+	hash := (*cipher.SHA256)(unsafe.Pointer(_hash))
+
+	err := cipher.TestSecKeyHash(*seckey, *hash)
+	____error_code = libErrorCode(err)
+	return
+}
+
+//export SKY_cipher_GenerateKeyPair
 func SKY_cipher_GenerateKeyPair(_arg0 *C.cipher__PubKey, _arg1 *C.cipher__SecKey) (____error_code uint32) {
 	____error_code = SKY_OK
 	defer func() {
@@ -528,120 +498,4 @@
 	copyToBuffer(reflect.ValueOf(p[:]), unsafe.Pointer(_arg0), uint(SizeofPubKey))
 	copyToBuffer(reflect.ValueOf(s[:]), unsafe.Pointer(_arg1), uint(SizeofSecKey))
 	return
-}
-
-//export SKY_cipher_GenerateDeterministicKeyPair
-func SKY_cipher_GenerateDeterministicKeyPair(_seed []byte, _arg1 *C.cipher__PubKey, _arg2 *C.cipher__SecKey) (____error_code uint32) {
-	____error_code = SKY_OK
-	defer func() {
-		____error_code = catchApiPanic(____error_code, recover())
-	}()
-	checkAPIReady()
-
-	p, s := cipher.GenerateDeterministicKeyPair(_seed)
-	copyToBuffer(reflect.ValueOf(p[:]), unsafe.Pointer(_arg1), uint(SizeofPubKey))
-	copyToBuffer(reflect.ValueOf(s[:]), unsafe.Pointer(_arg2), uint(SizeofSecKey))
-	return
-}
-
-//export SKY_cipher_DeterministicKeyPairIterator
-func SKY_cipher_DeterministicKeyPairIterator(_seed []byte, _arg1 *C.GoSlice_, _arg2 *C.cipher__PubKey, _arg3 *C.cipher__SecKey) (____error_code uint32) {
-	____error_code = SKY_OK
-	defer func() {
-		____error_code = catchApiPanic(____error_code, recover())
-	}()
-	checkAPIReady()
-
->>>>>>> defb578d
-	h, p, s := cipher.DeterministicKeyPairIterator(_seed)
-
-	copyToGoSlice(reflect.ValueOf(h), _arg1)
-	copyToBuffer(reflect.ValueOf(p[:]), unsafe.Pointer(_arg2), uint(SizeofPubKey))
-	copyToBuffer(reflect.ValueOf(s[:]), unsafe.Pointer(_arg3), uint(SizeofSecKey))
-<<<<<<< HEAD
-	return SKY_OK
-=======
-	return
->>>>>>> defb578d
-}
-
-//export SKY_cipher_GenerateDeterministicKeyPairs
-func SKY_cipher_GenerateDeterministicKeyPairs(_seed []byte, _n int, _arg2 *C.GoSlice_) (____error_code uint32) {
-<<<<<<< HEAD
-	____error_code = 0
-	defer func() {
-		____error_code = catchApiPanic(____error_code, recover())
-	}()
-	seed := *(*[]byte)(unsafe.Pointer(&_seed))
-	n := _n
-	__arg2 := cipher.GenerateDeterministicKeyPairs(seed, n)
-	copyToGoSlice(reflect.ValueOf(__arg2), _arg2)
-=======
-	____error_code = SKY_OK
-	defer func() {
-		____error_code = catchApiPanic(____error_code, recover())
-	}()
-	checkAPIReady()
-
-	sks := cipher.GenerateDeterministicKeyPairs(_seed, _n)
-	copyToGoSlice(reflect.ValueOf(sks), _arg2)
->>>>>>> defb578d
-	return
-}
-
-//export SKY_cipher_GenerateDeterministicKeyPairsSeed
-func SKY_cipher_GenerateDeterministicKeyPairsSeed(_seed []byte, _n int, _arg2 *C.GoSlice_, _arg3 *C.GoSlice_) (____error_code uint32) {
-<<<<<<< HEAD
-	____error_code = 0
-	defer func() {
-		____error_code = catchApiPanic(____error_code, recover())
-	}()
-	seed := *(*[]byte)(unsafe.Pointer(&_seed))
-	n := _n
-	__arg2, __arg3 := cipher.GenerateDeterministicKeyPairsSeed(seed, n)
-	copyToGoSlice(reflect.ValueOf(__arg2), _arg2)
-	copyToGoSlice(reflect.ValueOf(__arg3), _arg3)
-=======
-	____error_code = SKY_OK
-	defer func() {
-		____error_code = catchApiPanic(____error_code, recover())
-	}()
-	checkAPIReady()
-
-	h, sks := cipher.GenerateDeterministicKeyPairsSeed(_seed, _n)
-	copyToGoSlice(reflect.ValueOf(h), _arg2)
-	copyToGoSlice(reflect.ValueOf(sks), _arg3)
->>>>>>> defb578d
-	return
-}
-
-//export SKY_cipher_TestSecKey
-func SKY_cipher_TestSecKey(_seckey *C.cipher__SecKey) (____error_code uint32) {
-	____error_code = SKY_OK
-	defer func() {
-		____error_code = catchApiPanic(____error_code, recover())
-	}()
-	checkAPIReady()
-
-	seckey := (*cipher.SecKey)(unsafe.Pointer(_seckey))
-
-	err := cipher.TestSecKey(*seckey)
-	____error_code = libErrorCode(err)
-	return
-}
-
-//export SKY_cipher_TestSecKeyHash
-func SKY_cipher_TestSecKeyHash(_seckey *C.cipher__SecKey, _hash *C.cipher__SHA256) (____error_code uint32) {
-	____error_code = SKY_OK
-	defer func() {
-		____error_code = catchApiPanic(____error_code, recover())
-	}()
-	checkAPIReady()
-
-	seckey := (*cipher.SecKey)(unsafe.Pointer(_seckey))
-	hash := (*cipher.SHA256)(unsafe.Pointer(_hash))
-
-	err := cipher.TestSecKeyHash(*seckey, *hash)
-	____error_code = libErrorCode(err)
-	return
 }