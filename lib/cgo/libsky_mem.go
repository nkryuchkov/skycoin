--- conflicted
+++ resolved
@@ -116,7 +116,6 @@
 		} else {
 			dest.len = C.GoInt_(srcLen)
 		}
-<<<<<<< HEAD
 	}
 }
 
@@ -147,37 +146,5 @@
 			result = append(result, args[prevSep+1:i])
 		}
 	}
-=======
-	}
-}
-
-func copyToStringMap(gomap map[string]string, dest *C.GoStringMap_) {
-	*dest = (C.GoStringMap_)(registerHandle(gomap))
-}
-
-func splitCliArgs(args string) (result []string) {
-	prevSep := -1
-	quoted := false
-	var i int
-	for i = 0; i < len(args); i++ {
-		if args[i] == '"' {
-			quoted = !quoted
-			if !quoted {
-				result = append(result, args[prevSep+1:i])
-			}
-			prevSep = i
-		} else if !quoted && args[i] == ' ' {
-			if prevSep+1 < i {
-				result = append(result, args[prevSep+1:i])
-			}
-			prevSep = i
-		}
-	}
-	if len(args) > 0 {
-		if prevSep+1 < i {
-			result = append(result, args[prevSep+1:i])
-		}
-	}
->>>>>>> 7e453f37
 	return
 }