--- conflicted
+++ resolved
@@ -27,10 +27,6 @@
 
 //export SKY_cipher_HashRipemd160
 func SKY_cipher_HashRipemd160(_data []byte, _arg1 *C.cipher__Ripemd160) (____error_code uint32) {
-<<<<<<< HEAD
-=======
-
->>>>>>> 2e64746f
 	rd := cipher.HashRipemd160(_data)
 
 	copyToBuffer(reflect.ValueOf(rd[:]), unsafe.Pointer(_arg1), uint(SizeofRipemd160))
@@ -48,10 +44,6 @@
 
 //export SKY_cipher_SHA256_Hex
 func SKY_cipher_SHA256_Hex(_g *C.cipher__SHA256, _arg1 *C.GoString_) (____error_code uint32) {
-<<<<<<< HEAD
-=======
-
->>>>>>> 2e64746f
 	g := (*cipher.SHA256)(unsafe.Pointer(_g))
 	copyString(g.Hex(), _arg1)
 	return
@@ -59,10 +51,6 @@
 
 //export SKY_cipher_SHA256_Xor
 func SKY_cipher_SHA256_Xor(_g *C.cipher__SHA256, _b *C.cipher__SHA256, _arg1 *C.cipher__SHA256) (____error_code uint32) {
-<<<<<<< HEAD
-=======
-
->>>>>>> 2e64746f
 	g := (*cipher.SHA256)(unsafe.Pointer(_g))
 	b := (*cipher.SHA256)(unsafe.Pointer(_b))
 
@@ -81,10 +69,6 @@
 
 //export SKY_cipher_SHA256FromHex
 func SKY_cipher_SHA256FromHex(_hs string, _arg1 *C.cipher__SHA256) (____error_code uint32) {
-<<<<<<< HEAD
-=======
-
->>>>>>> 2e64746f
 	h, err := cipher.SHA256FromHex(_hs)
 	____error_code = libErrorCode(err)
 	if err == nil {
@@ -95,10 +79,6 @@
 
 //export SKY_cipher_DoubleSHA256
 func SKY_cipher_DoubleSHA256(_b []byte, _arg1 *C.cipher__SHA256) (____error_code uint32) {
-<<<<<<< HEAD
-=======
-
->>>>>>> 2e64746f
 	h := cipher.DoubleSHA256(_b)
 	copyToBuffer(reflect.ValueOf(h[:]), unsafe.Pointer(_arg1), uint(SizeofSHA256))
 	return
@@ -106,10 +86,6 @@
 
 //export SKY_cipher_AddSHA256
 func SKY_cipher_AddSHA256(_a *C.cipher__SHA256, _b *C.cipher__SHA256, _arg2 *C.cipher__SHA256) (____error_code uint32) {
-<<<<<<< HEAD
-=======
-
->>>>>>> 2e64746f
 	a := (*cipher.SHA256)(unsafe.Pointer(_a))
 	b := (*cipher.SHA256)(unsafe.Pointer(_b))
 
@@ -123,21 +99,6 @@
 	h0 := (*[]cipher.SHA256)(unsafe.Pointer(_h0))
 	h := cipher.Merkle(*h0)
 	copyToBuffer(reflect.ValueOf(h[:]), unsafe.Pointer(_arg1), uint(SizeofSHA256))
-<<<<<<< HEAD
-	return
-}
-
-//export SKY_cipher_SHA256_Null
-func SKY_cipher_SHA256_Null(_g *C.cipher__SHA256, _arg0 *bool) (____error_code uint32) {
-	____error_code = SKY_OK
-	defer func() {
-		____error_code = catchApiPanic(____error_code, recover())
-	}()
-	checkAPIReady()
-	g := (*cipher.SHA256)(unsafe.Pointer(_g))
-	*_arg0 = g.Null()
-=======
->>>>>>> 2e64746f
 	return
 }
 
