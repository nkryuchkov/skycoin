
#include <criterion/criterion.h>
#include <criterion/new/assert.h>
#include <signal.h>
#include <stdio.h>
#include <string.h>

#include "libskycoin.h"
#include "skycriterion.h"
#include "skyerrors.h"
#include "skystring.h"
#include "skytest.h"
#include "skytxn.h"


TestSuite(coin_transaction, .init = setup, .fini = teardown);

GoUint64 Million = 1000000;

<<<<<<< HEAD
Test(coin_transaction, TestTransactionVerify)
{
  unsigned long long MaxUint64 = 0xFFFFFFFFFFFFFFFF;
unsigned int MaxUint16 = 0xFFFF;
=======
Test(coin_transaction, TestTransactionVerify) {
  unsigned long long MaxUint64 = 0xFFFFFFFFFFFFFFFF;
  unsigned int MaxUint16 = 0xFFFF;
>>>>>>> 484a0323
  int result;
  coin__Transaction *ptx;
  Transaction__Handle handle;
  // Mismatch header hash
  ptx = makeTransaction(&handle);
  memset(ptx->InnerHash, 0, sizeof(cipher__SHA256));
  result = SKY_coin_Transaction_Verify(handle);
  cr_assert(result == SKY_ERROR);

  // No inputs
  ptx = makeTransaction(&handle);
  result = SKY_coin_Transaction_ResetInputs(handle, 0);
  cr_assert(result == SKY_OK);
  result = SKY_coin_Transaction_UpdateHeader(handle);
  cr_assert(result == SKY_OK);
  result = SKY_coin_Transaction_Verify(handle);
  cr_assert(result == SKY_ERROR);

  // No outputs
  ptx = makeTransaction(&handle);
  result = SKY_coin_Transaction_ResetOutputs(handle, 0);
  cr_assert(result == SKY_OK);
  result = SKY_coin_Transaction_UpdateHeader(handle);
  cr_assert(result == SKY_OK);
  result = SKY_coin_Transaction_Verify(handle);
  cr_assert(result == SKY_ERROR);

  // Invalid number of Sigs
  ptx = makeTransaction(&handle);
  result = SKY_coin_Transaction_ResetSignatures(handle, 0);
  cr_assert(result == SKY_OK);
  result = SKY_coin_Transaction_UpdateHeader(handle);
  cr_assert(result == SKY_OK);
  result = SKY_coin_Transaction_Verify(handle);
  cr_assert(result == SKY_ERROR);
  result = SKY_coin_Transaction_ResetSignatures(handle, 20);
  cr_assert(result == SKY_OK);
  result = SKY_coin_Transaction_UpdateHeader(handle);
  cr_assert(result == SKY_OK);
  result = SKY_coin_Transaction_Verify(handle);
  cr_assert(result == SKY_ERROR);

<<<<<<< HEAD
  
=======
>>>>>>> 484a0323
  // Too many sigs & inputs
  ptx = makeTransaction(&handle);
  result = SKY_coin_Transaction_ResetSignatures(handle, MaxUint16);
  cr_assert(result == SKY_OK);
  result = SKY_coin_Transaction_ResetInputs(handle, MaxUint16);
  cr_assert(result == SKY_OK);
  result = SKY_coin_Transaction_UpdateHeader(handle);
  cr_assert(result == SKY_OK);
  result = SKY_coin_Transaction_Verify(handle);
  cr_assert(result == SKY_ERROR);

  // Duplicate inputs
  coin__UxOut ux;
  cipher__SecKey seckey;
  cipher__SHA256 sha256;
  makeUxOutWithSecret(&ux, &seckey);
  ptx = makeTransactionFromUxOut(&ux, &seckey, &handle);
  memcpy(&sha256, ptx->In.data, sizeof(cipher__SHA256));
  GoUint16 r;
  result = SKY_coin_Transaction_PushInput(handle, &sha256, &r);
  result = SKY_coin_Transaction_ResetSignatures(handle, 0);
  cr_assert(result == SKY_OK);
  GoSlice seckeys;
  seckeys.data = malloc(sizeof(cipher__SecKey) * 2);
  cr_assert(seckeys.data != NULL);
  registerMemCleanup(seckeys.data);
  seckeys.len = seckeys.cap = 2;
  memcpy(seckeys.data, &seckey, sizeof(cipher__SecKey));
  memcpy(((cipher__SecKey *)seckeys.data) + 1, &seckey, sizeof(cipher__SecKey));
  result = SKY_coin_Transaction_SignInputs(handle, seckeys);
  result = SKY_coin_Transaction_UpdateHeader(handle);
  cr_assert(result == SKY_OK);
  result = SKY_coin_Transaction_Verify(handle);
  cr_assert(result == SKY_ERROR);

  // Duplicate outputs
  ptx = makeTransaction(&handle);
  coin__TransactionOutput *pOutput = ptx->Out.data;
  cipher__Address addr;
  memcpy(&addr, &pOutput->Address, sizeof(cipher__Address));
  result = SKY_coin_Transaction_PushOutput(handle, &addr, pOutput->Coins,
                                           pOutput->Hours);
  cr_assert(result == SKY_OK);
  result = SKY_coin_Transaction_UpdateHeader(handle);
  cr_assert(result == SKY_OK);
  result = SKY_coin_Transaction_Verify(handle);
  cr_assert(result == SKY_ERROR);

  // Invalid signature, empty
  ptx = makeTransaction(&handle);
  memset(ptx->Sigs.data, 0, sizeof(cipher__Sig));
  result = SKY_coin_Transaction_Verify(handle);
  cr_assert(result == SKY_ErrInvalidSigPubKeyRecovery);

  // Output coins are 0
  ptx = makeTransaction(&handle);
  pOutput = ptx->Out.data;
  pOutput->Coins = 0;
  result = SKY_coin_Transaction_UpdateHeader(handle);
  cr_assert(result == SKY_OK);
  result = SKY_coin_Transaction_Verify(handle);
  cr_assert(result == SKY_ERROR);

<<<<<<< HEAD
 
=======
>>>>>>> 484a0323
  // Output coin overflow
  ptx = makeTransaction(&handle);
  pOutput = ptx->Out.data;
  pOutput->Coins = MaxUint64 - 3000000;
  result = SKY_coin_Transaction_UpdateHeader(handle);
  cr_assert(result == SKY_OK);
  result = SKY_coin_Transaction_Verify(handle);
  cr_assert(result == SKY_ERROR);

  // Output coins are not multiples of 1e6 (valid, decimal restriction is not
  // enforced here)
  ptx = makeTransaction(&handle);
  pOutput = ptx->Out.data;
  pOutput->Coins += 10;
  result = SKY_coin_Transaction_UpdateHeader(handle);
  cr_assert(result == SKY_OK);
  result = SKY_coin_Transaction_ResetSignatures(handle, 0);
  cr_assert(result == SKY_OK);
  cipher__PubKey pubkey;
  result = SKY_cipher_GenerateKeyPair(&pubkey, &seckey);
  cr_assert(result == SKY_OK);
  seckeys.data = &seckey;
  seckeys.len = 1;
  seckeys.cap = 1;
  result = SKY_coin_Transaction_SignInputs(handle, seckeys);
  cr_assert(result == SKY_OK);
  cr_assert(pOutput->Coins % 1000000 != 0);
  result = SKY_coin_Transaction_Verify(handle);
  cr_assert(result == SKY_OK);

  // Valid
  ptx = makeTransaction(&handle);
  pOutput = ptx->Out.data;
  pOutput->Coins = 10000000;
  pOutput++;
  pOutput->Coins = 1000000;
  result = SKY_coin_Transaction_UpdateHeader(handle);
  cr_assert(result == SKY_OK);
  result = SKY_coin_Transaction_Verify(handle);
  cr_assert(result == SKY_OK);
}

<<<<<<< HEAD
Test(coin_transaction, TestTransactionPushInput, SKY_ABORT)
{
  unsigned long long MaxUint64 = 0xFFFFFFFFFFFFFFFF;
unsigned int MaxUint16 = 0xFFFF;
=======
Test(coin_transaction, TestTransactionPushInput, SKY_ABORT) {
  unsigned long long MaxUint64 = 0xFFFFFFFFFFFFFFFF;
  unsigned int MaxUint16 = 0xFFFF;
>>>>>>> 484a0323
  int result;
  Transaction__Handle handle;
  coin__Transaction *ptx;
  coin__UxOut ux;
  ptx = makeEmptyTransaction(&handle);
  makeUxOut(&ux);
  cipher__SHA256 hash;
  result = SKY_coin_UxOut_Hash(&ux, &hash);
  cr_assert(result == SKY_OK);
  GoUint16 r;
  result = SKY_coin_Transaction_PushInput(handle, &hash, &r);
  cr_assert(result == SKY_OK);
  cr_assert(r == 0);
  cr_assert(ptx->In.len == 1);
  cipher__SHA256 *pIn = ptx->In.data;
  cr_assert(eq(u8[sizeof(cipher__SHA256)], hash, *pIn));

<<<<<<< HEAD
  
=======
>>>>>>> 484a0323
  int len = ptx->In.len;
  void *data = malloc(len * sizeof(cipher__SHA256));
  cr_assert(data != NULL);
  registerMemCleanup(data);
  memcpy(data, ptx->In.data, len * sizeof(cipher__SHA256));
  result = SKY_coin_Transaction_ResetInputs(handle, MaxUint16 + len);
  cr_assert(result == SKY_OK);
  memcpy(ptx->In.data, data, len * sizeof(cipher__Sig));
  freeRegisteredMemCleanup(data);
  makeUxOut(&ux);
  result = SKY_coin_UxOut_Hash(&ux, &hash);
  cr_assert(result == SKY_OK);
  result = SKY_coin_Transaction_PushInput(handle, &hash, &r);
  cr_assert(result == SKY_ERROR);
}

Test(coin_transaction, TestTransactionPushOutput) {
  int result;
  Transaction__Handle handle;
  coin__Transaction *ptx;
  ptx = makeEmptyTransaction(&handle);

  cipher__Address addr;
  makeAddress(&addr);
  result = SKY_coin_Transaction_PushOutput(handle, &addr, 100, 150);
  cr_assert(result == SKY_OK);
  cr_assert(ptx->Out.len == 1);
  coin__TransactionOutput *pOutput = ptx->Out.data;
  coin__TransactionOutput output;
  memcpy(&output.Address, &addr, sizeof(cipher__Address));
  output.Coins = 100;
  output.Hours = 150;
  cr_assert(eq(type(coin__TransactionOutput), output, *pOutput));
  for (int i = 1; i < 20; i++) {
    makeAddress(&addr);
    result = SKY_coin_Transaction_PushOutput(handle, &addr, i * 100, i * 50);
    cr_assert(result == SKY_OK);
    cr_assert(ptx->Out.len == i + 1);
    pOutput = ptx->Out.data;
    pOutput += i;
    memcpy(&output.Address, &addr, sizeof(cipher__Address));
    output.Coins = i * 100;
    output.Hours = i * 50;
    cr_assert(eq(type(coin__TransactionOutput), output, *pOutput));
  }
}

Test(coin_transaction, TestTransactionHash) {
  int result;
  Transaction__Handle handle;
  coin__Transaction *ptx;
  ptx = makeEmptyTransaction(&handle);

  cipher__SHA256 nullHash, hash1, hash2;
  memset(&nullHash, 0, sizeof(cipher__SHA256));
  result = SKY_coin_Transaction_Hash(handle, &hash1);
  cr_assert(result == SKY_OK);
  cr_assert(not(eq(u8[sizeof(cipher__SHA256)], nullHash, hash1)));
  result = SKY_coin_Transaction_HashInner(handle, &hash2);
  cr_assert(result == SKY_OK);
  cr_assert(not(eq(u8[sizeof(cipher__SHA256)], hash2, hash1)));
}

Test(coin_transaction, TestTransactionUpdateHeader) {
  int result;
  Transaction__Handle handle;
  coin__Transaction *ptx;
  ptx = makeTransaction(&handle);
  cipher__SHA256 hash, nullHash, hashInner;
  memcpy(&hash, &ptx->InnerHash, sizeof(cipher__SHA256));
  memset(&ptx->InnerHash, 0, sizeof(cipher__SHA256));
  memset(&nullHash, 0, sizeof(cipher__SHA256));
  result = SKY_coin_Transaction_UpdateHeader(handle);
  cr_assert(not(eq(u8[sizeof(cipher__SHA256)], ptx->InnerHash, nullHash)));
  cr_assert(eq(u8[sizeof(cipher__SHA256)], hash, ptx->InnerHash));
  result = SKY_coin_Transaction_HashInner(handle, &hashInner);
  cr_assert(result == SKY_OK);
  cr_assert(eq(u8[sizeof(cipher__SHA256)], hashInner, ptx->InnerHash));
}

Test(coin_transaction, TestTransactionsSize) {
  int result;
  Transactions__Handle txns;
  result = makeTransactions(10, &txns);
  cr_assert(result == SKY_OK);
  GoInt size = 0;
  for (size_t i = 0; i < 10; i++) {
    Transaction__Handle handle;
    result = SKY_coin_Transactions_GetAt(txns, i, &handle);
    registerHandleClose(handle);
    cr_assert(result == SKY_OK);
    GoSlice p1 = {NULL, 0, 0};
    result = SKY_coin_Transaction_Serialize(handle, (GoSlice_ *)&p1);
    cr_assert(result == SKY_OK, "SKY_coin_Transaction_Serialize");
    size += p1.len;
    cr_assert(result == SKY_OK, "SKY_coin_Transaction_Size");
  }
  GoInt sizeTransactions;
  result = SKY_coin_Transactions_Size(txns, &sizeTransactions);
  cr_assert(size != 0);
  cr_assert(sizeTransactions == size);
}

Test(coin_transactions, TestTransactionVerifyInput, SKY_ABORT) {
  int result;
  Transaction__Handle handle;
  coin__Transaction *ptx;
  ptx = makeTransaction(&handle);
  result = SKY_coin_Transaction_VerifyInput(handle, NULL);
  cr_assert(result == SKY_ERROR);
  coin__UxArray ux;
  memset(&ux, 0, sizeof(coin__UxArray));
  result = SKY_coin_Transaction_VerifyInput(handle, &ux);
  cr_assert(result == SKY_ERROR);
  memset(&ux, 0, sizeof(coin__UxArray));
  ux.data = malloc(3 * sizeof(coin__UxOut));
  cr_assert(ux.data != NULL);
  registerMemCleanup(ux.data);
  ux.len = 3;
  ux.cap = 3;
  memset(ux.data, 0, 3 * sizeof(coin__UxOut));
  result = SKY_coin_Transaction_VerifyInput(handle, &ux);
  cr_assert(result == SKY_ERROR);

  coin__UxOut uxOut;
  cipher__SecKey seckey;
  cipher__Sig sig;
  cipher__SHA256 hash;

  result = makeUxOutWithSecret(&uxOut, &seckey);
  cr_assert(result == SKY_OK);
  ptx = makeTransactionFromUxOut(&uxOut, &seckey, &handle);
  cr_assert(result == SKY_OK);
  result = SKY_coin_Transaction_ResetSignatures(handle, 0);
  cr_assert(result == SKY_OK);
  ux.data = &uxOut;
  ux.len = 1;
  ux.cap = 1;
  result = SKY_coin_Transaction_VerifyInput(handle, &ux);
  cr_assert(result == SKY_ERROR);

  memset(&sig, 0, sizeof(cipher__Sig));
  result = makeUxOutWithSecret(&uxOut, &seckey);
  cr_assert(result == SKY_OK);
  ptx = makeTransactionFromUxOut(&uxOut, &seckey, &handle);
  cr_assert(result == SKY_OK);
  result = SKY_coin_Transaction_ResetSignatures(handle, 1);
  cr_assert(result == SKY_OK);
  memcpy(ptx->Sigs.data, &sig, sizeof(cipher__Sig));
  ux.data = &uxOut;
  ux.len = 1;
  ux.cap = 1;
  result = SKY_coin_Transaction_VerifyInput(handle, &ux);
  cr_assert(result == SKY_ERROR);

  // Invalid Tx Inner Hash
  result = makeUxOutWithSecret(&uxOut, &seckey);
  cr_assert(result == SKY_OK);
  ptx = makeTransactionFromUxOut(&uxOut, &seckey, &handle);
  cr_assert(result == SKY_OK);
  memset(ptx->InnerHash, 0, sizeof(cipher__SHA256));
  ux.data = &uxOut;
  ux.len = 1;
  ux.cap = 1;
  result = SKY_coin_Transaction_VerifyInput(handle, &ux);
  cr_assert(result == SKY_ERROR);

  // Ux hash mismatch
  result = makeUxOutWithSecret(&uxOut, &seckey);
  cr_assert(result == SKY_OK);
  ptx = makeTransactionFromUxOut(&uxOut, &seckey, &handle);
  cr_assert(result == SKY_OK);
  memset(&uxOut, 0, sizeof(coin__UxOut));
  ux.data = &uxOut;
  ux.len = 1;
  ux.cap = 1;
  result = SKY_coin_Transaction_VerifyInput(handle, &ux);
  cr_assert(result == SKY_ERROR);

  // Invalid signature
  result = makeUxOutWithSecret(&uxOut, &seckey);
  cr_assert(result == SKY_OK);
  ptx = makeTransactionFromUxOut(&uxOut, &seckey, &handle);
  cr_assert(result == SKY_OK);
  result = SKY_coin_Transaction_ResetSignatures(handle, 1);
  cr_assert(result == SKY_OK);
  memset(ptx->Sigs.data, 0, sizeof(cipher__Sig));
  ux.data = &uxOut;
  ux.len = 1;
  ux.cap = 1;
  result = SKY_coin_Transaction_VerifyInput(handle, &ux);
  cr_assert(result == SKY_ERROR);

  // Valid
  result = makeUxOutWithSecret(&uxOut, &seckey);
  cr_assert(result == SKY_OK);
  ptx = makeTransactionFromUxOut(&uxOut, &seckey, &handle);
  cr_assert(result == SKY_OK);
  ux.data = &uxOut;
  ux.len = 1;
  ux.cap = 1;
  result = SKY_coin_Transaction_VerifyInput(handle, &ux);
  cr_assert(result == SKY_OK);
}

Test(coin_transactions, TestTransactionSignInputs, SKY_ABORT) {
  int result;
  coin__Transaction *ptx;
  Transaction__Handle handle;
  coin__UxOut ux, ux2;
  cipher__SecKey seckey, seckey2;
  cipher__SHA256 hash, hash2;
  cipher__Address addr, addr2;
  cipher__PubKey pubkey;
  GoUint16 r;
  GoSlice keys;

  // Error if txns already signed
  ptx = makeEmptyTransaction(&handle);
  result = SKY_coin_Transaction_ResetSignatures(handle, 1);
  cr_assert(result == SKY_OK);

  memset(&seckey, 0, sizeof(cipher__SecKey));
  keys.data = &seckey;
  keys.len = 1;
  keys.cap = 1;
  result = SKY_coin_Transaction_SignInputs(handle, keys);
  cr_assert(result == SKY_ERROR);

  // Panics if not enough keys
  ptx = makeEmptyTransaction(&handle);
  memset(&seckey, 0, sizeof(cipher__SecKey));
  memset(&seckey2, 0, sizeof(cipher__SecKey));
  result = makeUxOutWithSecret(&ux, &seckey);
  cr_assert(result == SKY_OK);
  result = SKY_coin_UxOut_Hash(&ux, &hash);
  cr_assert(result == SKY_OK);
  result = SKY_coin_Transaction_PushInput(handle, &hash, &r);
  cr_assert(result == SKY_OK);
  result = makeUxOutWithSecret(&ux2, &seckey2);
  cr_assert(result == SKY_OK);
  result = SKY_coin_UxOut_Hash(&ux2, &hash2);
  cr_assert(result == SKY_OK);
  result = SKY_coin_Transaction_PushInput(handle, &hash2, &r);
  cr_assert(result == SKY_OK);
  makeAddress(&addr);
  result = SKY_coin_Transaction_PushOutput(handle, &addr, 40, 80);
  cr_assert(result == SKY_OK);
  cr_assert(ptx->Sigs.len == 0);
  keys.data = &seckey;
  keys.len = 1;
  keys.cap = 1;
  result = SKY_coin_Transaction_SignInputs(handle, keys);
  cr_assert(result == SKY_ERROR);
  cr_assert(ptx->Sigs.len == 0);

  // Valid signing
  result = SKY_coin_Transaction_HashInner(handle, &hash);
  cr_assert(result == SKY_OK);
  keys.data = malloc(2 * sizeof(cipher__SecKey));
  cr_assert(keys.data != NULL);
  registerMemCleanup(keys.data);
  keys.len = keys.cap = 2;
  memcpy(keys.data, &seckey, sizeof(cipher__SecKey));
  memcpy(((cipher__SecKey *)keys.data) + 1, &seckey2, sizeof(cipher__SecKey));
  result = SKY_coin_Transaction_SignInputs(handle, keys);
  cr_assert(result == SKY_OK);
  cr_assert(ptx->Sigs.len == 2);
  result = SKY_coin_Transaction_HashInner(handle, &hash2);
  cr_assert(result == SKY_OK);
  cr_assert(eq(u8[sizeof(cipher__SHA256)], hash, hash2));

  result = SKY_cipher_PubKeyFromSecKey(&seckey, &pubkey);
  cr_assert(result == SKY_OK);
  result = SKY_cipher_AddressFromPubKey(&pubkey, &addr);
  cr_assert(result == SKY_OK);
  result = SKY_cipher_PubKeyFromSecKey(&seckey2, &pubkey);
  cr_assert(result == SKY_OK);
  result = SKY_cipher_AddressFromPubKey(&pubkey, &addr2);
  cr_assert(result == SKY_OK);

  cipher__SHA256 addHash, addHash2;
  result =
      SKY_cipher_AddSHA256(&hash, (cipher__SHA256 *)ptx->In.data, &addHash);
  cr_assert(result == SKY_OK);
  result = SKY_cipher_AddSHA256(&hash, ((cipher__SHA256 *)ptx->In.data) + 1,
                                &addHash2);
  cr_assert(result == SKY_OK);
  result = SKY_cipher_VerifyAddressSignedHash(&addr, (cipher__Sig *)ptx->Sigs.data, &addHash);
  cr_assert(result == SKY_OK);
  result = SKY_cipher_VerifyAddressSignedHash(&addr2, ((cipher__Sig *)ptx->Sigs.data) + 1, &addHash2);
  cr_assert(result == SKY_OK);
  result = SKY_cipher_VerifyAddressSignedHash(&addr, ((cipher__Sig *)ptx->Sigs.data) + 1, &hash);
  cr_assert(result == SKY_ERROR);
  result = SKY_cipher_VerifyAddressSignedHash(&addr2, (cipher__Sig *)ptx->Sigs.data, &hash);
  cr_assert(result == SKY_ERROR);
}

Test(coin_transactions, TestTransactionHashInner) {
  int result;
  Transaction__Handle handle1 = 0, handle2 = 0;
  coin__Transaction *ptx = NULL;
  coin__Transaction *ptx2 = NULL;
  ptx = makeTransaction(&handle1);
  cipher__SHA256 hash, nullHash;
  result = SKY_coin_Transaction_HashInner(handle1, &hash);
  cr_assert(result == SKY_OK);
  memset(&nullHash, 0, sizeof(cipher__SHA256));
  cr_assert(not(eq(u8[sizeof(cipher__SHA256)], nullHash, hash)));

  // If tx.In is changed, hash should change
  ptx2 = copyTransaction(handle1, &handle2);
  cr_assert(eq(type(coin__Transaction), *ptx, *ptx2));
  cr_assert(ptx != ptx2);
  cr_assert(ptx2->In.len > 0);
  coin__UxOut uxOut;
  makeUxOut(&uxOut);
  cipher__SHA256 *phash = ptx2->In.data;
  result = SKY_coin_UxOut_Hash(&uxOut, phash);
  cr_assert(result == SKY_OK);
  cr_assert(not(eq(type(coin__Transaction), *ptx, *ptx2)));
  cipher__SHA256 hash1, hash2;
  result = SKY_coin_Transaction_HashInner(handle1, &hash1);
  cr_assert(result == SKY_OK);
  result = SKY_coin_Transaction_HashInner(handle2, &hash2);
  cr_assert(result == SKY_OK);
  cr_assert(not(eq(u8[sizeof(cipher__SHA256)], hash1, hash2)));

  // If tx.Out is changed, hash should change
  handle2 = 0;
  ptx2 = copyTransaction(handle1, &handle2);
  cr_assert(ptx != ptx2);
  cr_assert(eq(type(coin__Transaction), *ptx, *ptx2));
  coin__TransactionOutput *output = ptx2->Out.data;
  cipher__Address addr;
  makeAddress(&addr);
  memcpy(&output->Address, &addr, sizeof(cipher__Address));
  cr_assert(not(eq(type(coin__Transaction), *ptx, *ptx2)));
  cr_assert(eq(type(cipher__Address), addr, output->Address));
  result = SKY_coin_Transaction_HashInner(handle1, &hash1);
  cr_assert(result == SKY_OK);
  result = SKY_coin_Transaction_HashInner(handle2, &hash2);
  cr_assert(result == SKY_OK);
  cr_assert(not(eq(u8[sizeof(cipher__SHA256)], hash1, hash2)));

  // If tx.Head is changed, hash should not change
  ptx2 = copyTransaction(handle1, &handle2);
  int len = ptx2->Sigs.len;
  cipher__Sig *newSigs = malloc((len + 1) * sizeof(cipher__Sig));
  cr_assert(newSigs != NULL);
  registerMemCleanup(newSigs);
  memcpy(newSigs, ptx2->Sigs.data, len * sizeof(cipher__Sig));
  result = SKY_coin_Transaction_ResetSignatures(handle2, len + 1);
  cr_assert(result == SKY_OK);
  memcpy(ptx2->Sigs.data, newSigs, len * sizeof(cipher__Sig));
  newSigs += len;
  memset(newSigs, 0, sizeof(cipher__Sig));
  result = SKY_coin_Transaction_HashInner(handle1, &hash1);
  cr_assert(result == SKY_OK);
  result = SKY_coin_Transaction_HashInner(handle2, &hash2);
  cr_assert(result == SKY_OK);
  cr_assert(eq(u8[sizeof(cipher__SHA256)], hash1, hash2));
}

Test(coin_transactions, TestTransactionSerialization) {
  int result;
  coin__Transaction *ptx;
  Transaction__Handle handle;
  ptx = makeTransaction(&handle);
  GoSlice_ data;
  memset(&data, 0, sizeof(GoSlice_));
  result = SKY_coin_Transaction_Serialize(handle, &data);
  cr_assert(result == SKY_OK);
  registerMemCleanup(data.data);
  coin__Transaction *ptx2;
  Transaction__Handle handle2;
  GoSlice d = {data.data, data.len, data.cap};
  result = SKY_coin_TransactionDeserialize(d, &handle2);
  cr_assert(result == SKY_OK);
  result = SKY_coin_GetTransactionObject(handle2, &ptx2);
  cr_assert(result == SKY_OK);
  cr_assert(eq(type(coin__Transaction), *ptx, *ptx2));
}

Test(coin_transactions, TestTransactionOutputHours) {
  coin__Transaction *ptx;
  Transaction__Handle handle;
  ptx = makeEmptyTransaction(&handle);
  cipher__Address addr;
  makeAddress(&addr);
  int result;
  result = SKY_coin_Transaction_PushOutput(handle, &addr, 1000000, 100);
  cr_assert(result == SKY_OK);
  makeAddress(&addr);
  result = SKY_coin_Transaction_PushOutput(handle, &addr, 1000000, 200);
  cr_assert(result == SKY_OK);
  makeAddress(&addr);
  result = SKY_coin_Transaction_PushOutput(handle, &addr, 1000000, 500);
  cr_assert(result == SKY_OK);
  makeAddress(&addr);
  result = SKY_coin_Transaction_PushOutput(handle, &addr, 1000000, 0);
  cr_assert(result == SKY_OK);
  GoUint64 hours;
  result = SKY_coin_Transaction_OutputHours(handle, &hours);
  cr_assert(result == SKY_OK);
  cr_assert(hours == 800);
  makeAddress(&addr);
  result = SKY_coin_Transaction_PushOutput(handle, &addr, 1000000,
                                           0xFFFFFFFFFFFFFFFF - 700);
  result = SKY_coin_Transaction_OutputHours(handle, &hours);
  cr_assert(result == SKY_ERROR);
}

Test(coin_transactions, TestTransactionsHashes) {
  int result;
  GoSlice_ hashes = {NULL, 0, 0};
  Transactions__Handle hTxns;
  result = makeTransactions(4, &hTxns);
  cr_assert(result == SKY_OK);

  result = SKY_coin_Transactions_Hashes(hTxns, &hashes);
  cr_assert(result == SKY_OK, "SKY_coin_Transactions_Hashes failed");
  registerMemCleanup(hashes.data);
  cr_assert(hashes.len == 4);
  cipher__SHA256 *ph = hashes.data;
  cipher__SHA256 hash;
  for (int i = 0; i < 4; i++) {
    Transaction__Handle handle;
    result = SKY_coin_Transactions_GetAt(hTxns, i, &handle);
    cr_assert(result == SKY_OK);
    result = SKY_coin_Transaction_Hash(handle, &hash);
    cr_assert(result == SKY_OK, "SKY_coin_Transaction_Hash failed");
    cr_assert(eq(u8[sizeof(cipher__SHA256)], *ph, hash));
    ph++;
  }
}

Test(coin_transactions, TestTransactionsTruncateBytesTo) {
  int result;
  Transactions__Handle h1, h2;
  result = makeTransactions(10, &h1);
  cr_assert(result == SKY_OK);
  GoInt length;
  result = SKY_coin_Transactions_Length(h1, &length);
  cr_assert(result == SKY_OK);
  int trunc = 0;
  GoInt size;
  for (int i = 0; i < length / 2; i++) {
    Transaction__Handle handle;
    result = SKY_coin_Transactions_GetAt(h1, i, &handle);
    registerHandleClose(handle);
    cr_assert(result == SKY_OK);
    result = SKY_coin_Transaction_Size(handle, &size);
    trunc += size;
    cr_assert(result == SKY_OK, "SKY_coin_Transaction_Size failed");
  }
  result = SKY_coin_Transactions_TruncateBytesTo(h1, trunc, &h2);
  cr_assert(result == SKY_OK, "SKY_coin_Transactions_TruncateBytesTo failed");
  registerHandleClose(h2);

  GoInt length2;
  result = SKY_coin_Transactions_Length(h2, &length2);
  cr_assert(result == SKY_OK);
  cr_assert(length2 == length / 2);
  result = SKY_coin_Transactions_Size(h2, &size);
  cr_assert(result == SKY_OK, "SKY_coin_Transactions_Size failed");
  cr_assert(trunc == size);

  trunc++;
  result = SKY_coin_Transactions_TruncateBytesTo(h1, trunc, &h2);
  cr_assert(result == SKY_OK, "SKY_coin_Transactions_TruncateBytesTo failed");
  registerHandleClose(h2);

  // Stepping into next boundary has same cutoff, must exceed
  result = SKY_coin_Transactions_Length(h2, &length2);
  cr_assert(result == SKY_OK);
  cr_assert(length2 == length / 2);
  result = SKY_coin_Transactions_Size(h2, &size);
  cr_assert(result == SKY_OK, "SKY_coin_Transactions_Size failed");
  cr_assert(trunc - 1 == size);
}

typedef struct {
  GoUint64 coins;
  GoUint64 hours;
} test_ux;

typedef struct {
  test_ux *inUxs;
  test_ux *outUxs;
  int sizeIn;
  int sizeOut;
  GoUint64 headTime;
  int failure;
} test_case;

int makeTestCaseArrays(test_ux *elems, int size, coin__UxArray *pArray) {
  if (size <= 0) {
    pArray->len = 0;
    pArray->cap = 0;
    pArray->data = NULL;
    return SKY_OK;
  }
  int elems_size = sizeof(coin__UxOut);
  void *data;
  data = malloc(size * elems_size);
  if (data == NULL)
    return SKY_ERROR;
  registerMemCleanup(data);
  memset(data, 0, size * elems_size);
  pArray->data = data;
  pArray->len = size;
  pArray->cap = size;
  coin__UxOut *p = data;
  for (int i = 0; i < size; i++) {
    p->Body.Coins = elems[i].coins;
    p->Body.Hours = elems[i].hours;
    p++;
  }
  return SKY_OK;
}

<<<<<<< HEAD
Test(coin_transactions, TestVerifyTransactionCoinsSpending)
{
unsigned long long MaxUint64 = 0xFFFFFFFFFFFFFFFF;
unsigned int MaxUint16 = 0xFFFF;
=======
Test(coin_transactions, TestVerifyTransactionCoinsSpending) {
  unsigned long long MaxUint64 = 0xFFFFFFFFFFFFFFFF;
  unsigned int MaxUint16 = 0xFFFF;
>>>>>>> 484a0323
  // Input coins overflow
  test_ux in1[] = {{MaxUint64 - Million + 1, 10}, {Million, 0}};

  // Output coins overflow
  test_ux in2[] = {{10 * Million, 10}};
  test_ux out2[] = {{MaxUint64 - 10 * Million + 1, 0}, {20 * Million, 1}};

  // Insufficient coins
  test_ux in3[] = {{10 * Million, 10}, {15 * Million, 10}};
  test_ux out3[] = {{20 * Million, 1}, {10 * Million, 1}};

  // Destroyed coins
  test_ux in4[] = {{10 * Million, 10}, {15 * Million, 10}};
  test_ux out4[] = {{5 * Million, 1}, {10 * Million, 1}};

  // Valid
  test_ux in5[] = {{10 * Million, 10}, {15 * Million, 10}};
  test_ux out5[] = {{10 * Million, 11}, {10 * Million, 1}, {5 * Million, 0}};

  test_case tests[] = {
      {in1, NULL, 2, 0, 0, 1}, // Input coins overflow
      {in2, out2, 1, 2, 0, 1}, // Output coins overflow
      {in3, out3, 2, 2, 0, 1}, // Destroyed coins
      {in4, out4, 1, 1, Million,
       1}, // Invalid (coin hours overflow when adding earned hours, which is
           // treated as 0, and now enough coin hours)
      {in5, out5, 2, 3, 0, 0} // Valid
  };

  coin__UxArray inArray;
  coin__UxArray outArray;
  int result;
  int count = sizeof(tests) / sizeof(tests[0]);
  for (int i = 0; i < count; i++) {
    result = makeTestCaseArrays(tests[i].inUxs, tests[i].sizeIn, &inArray);
    cr_assert(result == SKY_OK);
    result = makeTestCaseArrays(tests[i].outUxs, tests[i].sizeOut, &outArray);
    cr_assert(result == SKY_OK);
    result = SKY_coin_VerifyTransactionCoinsSpending(&inArray, &outArray);
    if (tests[i].failure)
      cr_assert(result == SKY_ERROR, "VerifyTransactionCoinsSpending succeeded %d", i + 1);
    else
      cr_assert(result == SKY_OK, "VerifyTransactionCoinsSpending failed %d", i + 1);
  }
}

<<<<<<< HEAD
Test(coin_transactions, TestVerifyTransactionHoursSpending)
{
 
  GoUint64 Million = 1000000;
  unsigned long long MaxUint64 = 0xFFFFFFFFFFFFFFFF;
unsigned int MaxUint16 = 0xFFFF;
=======
Test(coin_transactions, TestVerifyTransactionHoursSpending) {
>>>>>>> 484a0323

  GoUint64 Million = 1000000;
  unsigned long long MaxUint64 = 0xFFFFFFFFFFFFFFFF;
  unsigned int MaxUint16 = 0xFFFF;
  // Input hours overflow
  test_ux in1[] = {{3 * Million, MaxUint64 - Million + 1}, {Million, Million}};

  // Insufficient coin hours
  test_ux in2[] = {{10 * Million, 10}, {15 * Million, 10}};

  test_ux out2[] = {{15 * Million, 10}, {10 * Million, 11}};

  // coin hours time calculation overflow
  test_ux in3[] = {{10 * Million, 10}, {15 * Million, 10}};

  test_ux out3[] = {{10 * Million, 11}, {10 * Million, 1}, {5 * Million, 0}};

  // Invalid (coin hours overflow when adding earned hours, which is treated as
  // 0, and now enough coin hours)
  test_ux in4[] = {{10 * Million, MaxUint64}};

  test_ux out4[] = {{10 * Million, 1}};

  // Valid (coin hours overflow when adding earned hours, which is treated as 0,
  // but not sending any hours)
  test_ux in5[] = {{10 * Million, MaxUint64}};

  test_ux out5[] = {{10 * Million, 0}};

  // Valid (base inputs have insufficient coin hours, but have sufficient after
  // adjusting coinhours by headTime)
  test_ux in6[] = {{10 * Million, 10}, {15 * Million, 10}};

  test_ux out6[] = {{15 * Million, 10}, {10 * Million, 11}};

  // valid
  test_ux in7[] = {{10 * Million, 10}, {15 * Million, 10}};

  test_ux out7[] = {{10 * Million, 11}, {10 * Million, 1}, {5 * Million, 0}};

  test_case tests[] = {
      {in1, NULL, 2, 0, 0, 1},         // Input hours overflow
      {in2, out2, 2, 2, 0, 1},         // Insufficient coin hours
      {in3, out3, 2, 3, MaxUint64, 1}, // coin hours time calculation overflow
      {in4, out4, 1, 1, Million,
       1}, // Invalid (coin hours overflow when adding earned hours, which is
           // treated as 0, and now enough coin hours)
      {in5, out5, 1, 1, 0,
       0}, // Valid (coin hours overflow when adding earned hours, which is
           // treated as 0, but not sending any hours)
      {in6, out6, 2, 2, 1492707255,
       0}, // Valid (base inputs have insufficient coin hours, but have
           // sufficient after adjusting coinhours by headTime)
      {in7, out7, 2, 3, 0, 0}, // Valid
  };
  coin__UxArray inArray;
  coin__UxArray outArray;
  int result;
  int count = sizeof(tests) / sizeof(tests[0]);
  for (int i = 0; i < count; i++) {
    result = makeTestCaseArrays(tests[i].inUxs, tests[i].sizeIn, &inArray);
    cr_assert(result == SKY_OK);
    result = makeTestCaseArrays(tests[i].outUxs, tests[i].sizeOut, &outArray);
    cr_assert(result == SKY_OK);
    result = SKY_coin_VerifyTransactionHoursSpending(tests[i].headTime,
                                                     &inArray, &outArray);
    if (tests[i].failure)
      cr_assert(result == SKY_ERROR,
                "SKY_coin_VerifyTransactionHoursSpending succeeded %d", i + 1);
    else
      cr_assert(result == SKY_OK,
                "SKY_coin_VerifyTransactionHoursSpending failed %d", i + 1);
  }
}

GoUint32_ fix1FeeCalculator(Transaction__Handle handle, GoUint64_ *pFee, void *context) {
  *pFee = 1;
  return SKY_OK;
}

GoUint32_ badFeeCalculator(Transaction__Handle handle, GoUint64_ *pFee, void *context) {
  return SKY_ERROR;
}

GoUint32_ overflowFeeCalculator(Transaction__Handle handle, GoUint64_ *pFee, void *context) {
  *pFee = 0xFFFFFFFFFFFFFFFF;
  return SKY_OK;
}

Test(coin_transactions, TestTransactionsFees) {
  GoUint64 fee;
  int result;
  Transactions__Handle transactionsHandle = 0;
  Transaction__Handle transactionHandle = 0;

  // Nil txns
  makeTransactions(0, &transactionsHandle);
  FeeCalculator f1 = {fix1FeeCalculator, NULL};
  result = SKY_coin_Transactions_Fees(transactionsHandle, &f1, &fee);
  cr_assert(result == SKY_OK);
  cr_assert(fee == 0);

  makeEmptyTransaction(&transactionHandle);
  result = SKY_coin_Transactions_Add(transactionsHandle, transactionHandle);
  cr_assert(result == SKY_OK);
  makeEmptyTransaction(&transactionHandle);
  result = SKY_coin_Transactions_Add(transactionsHandle, transactionHandle);
  cr_assert(result == SKY_OK);
  // 2 transactions, calc() always returns 1
  result = SKY_coin_Transactions_Fees(transactionsHandle, &f1, &fee);
  cr_assert(result == SKY_OK);
  cr_assert(fee == 2);

  // calc error
  FeeCalculator badFee = {badFeeCalculator, NULL};
  result = SKY_coin_Transactions_Fees(transactionsHandle, &badFee, &fee);
  cr_assert(result == SKY_ERROR);

  // summing of calculated fees overflows
  FeeCalculator overflow = {overflowFeeCalculator, NULL};
  result = SKY_coin_Transactions_Fees(transactionsHandle, &overflow, &fee);
  cr_assert(result == SKY_ERROR);
}

GoUint32_ feeCalculator1(Transaction__Handle handle, GoUint64_ *pFee, void *context) {
  coin__Transaction *pTx;
  int result = SKY_coin_GetTransactionObject(handle, &pTx);
  if (result == SKY_OK) {
    coin__TransactionOutput *pOutput = pTx->Out.data;
    *pFee = 100 * Million - pOutput->Hours;
  }
  return result;
}

GoUint32_ feeCalculator2(Transaction__Handle handle, GoUint64_ *pFee, void *context) {
  *pFee = 100 * Million;
  return SKY_OK;
}

void assertTransactionsHandleEqual(Transaction__Handle h1,
                                   Transaction__Handle h2, char *testName) {
  coin__Transaction *pTx1;
  coin__Transaction *pTx2;
  int result;
  result = SKY_coin_GetTransactionObject(h1, &pTx1);
  cr_assert(result == SKY_OK);
  result = SKY_coin_GetTransactionObject(h2, &pTx2);
  cr_assert(result == SKY_OK);
  cr_assert(eq(type(coin__Transaction), *pTx1, *pTx2), "Failed SortTransactions test \"%s\"", testName);
}

void testTransactionSorting(Transactions__Handle hTrans, int *original_indexes,
                            int original_indexes_count, int *expected_indexes,
                            int expected_indexes_count, FeeCalculator *feeCalc,
                            char *testName) {

  int result;
  Transactions__Handle transactionsHandle, sortedTxnsHandle;
  Transaction__Handle handle;
  makeTransactions(0, &transactionsHandle);
  for (int i = 0; i < original_indexes_count; i++) {
    result = SKY_coin_Transactions_GetAt(hTrans, original_indexes[i], &handle);
    cr_assert(result == SKY_OK);
    registerHandleClose(handle);
    result = SKY_coin_Transactions_Add(transactionsHandle, handle);
    cr_assert(result == SKY_OK);
  }
  result = SKY_coin_SortTransactions(transactionsHandle, feeCalc, &sortedTxnsHandle);
  cr_assert(result == SKY_OK, "SKY_coin_SortTransactions");
  registerHandleClose(sortedTxnsHandle);
  Transaction__Handle h1, h2;
  for (int i = 0; i < expected_indexes_count; i++) {
    int expected_index = expected_indexes[i];
    result = SKY_coin_Transactions_GetAt(sortedTxnsHandle, i, &h1);
    cr_assert(result == SKY_OK);
    registerHandleClose(h1);
    result = SKY_coin_Transactions_GetAt(hTrans, expected_index, &h2);
    cr_assert(result == SKY_OK);
    registerHandleClose(h2);
    assertTransactionsHandleEqual(h1, h2, testName);
  }
}

<<<<<<< HEAD
GoUint32_ feeCalculator3(Transaction__Handle handle, GoUint64_ * pFee, void *context)
{
  unsigned long long MaxUint64 = 0xFFFFFFFFFFFFFFFF;
unsigned int MaxUint16 = 0xFFFF;
  cipher__SHA256 *thirdHash = (cipher__SHA256 *) context;
=======
GoUint32_ feeCalculator3(Transaction__Handle handle, GoUint64_ *pFee, void *context) {
  cipher__SHA256 *thirdHash = (cipher__SHA256 *)context;
>>>>>>> 484a0323
  cipher__SHA256 hash;
  unsigned long long MaxUint64 = 0xFFFFFFFFFFFFFFFF;
  unsigned int MaxUint16 = 0xFFFF;
  int result = SKY_coin_Transaction_Hash(handle, &hash);
  if (result == SKY_OK &&
      (memcmp(&hash, thirdHash, sizeof(cipher__SHA256)) == 0)) {
    *pFee = MaxUint64 / 2;
  } else {
    coin__Transaction *pTx;
    result = SKY_coin_GetTransactionObject(handle, &pTx);
    if (result == SKY_OK) {
      coin__TransactionOutput *pOutput = pTx->Out.data;
      *pFee = 100 * Million - pOutput->Hours;
    }
  }
  return result;
}

GoUint32_ feeCalculator4(Transaction__Handle handle, GoUint64_ *pFee, void *context) {
  cipher__SHA256 hash;
  cipher__SHA256 *thirdHash = (cipher__SHA256 *)context;

  int result = SKY_coin_Transaction_Hash(handle, &hash);
  if (result == SKY_OK &&
      (memcmp(&hash, thirdHash, sizeof(cipher__SHA256)) == 0)) {
    *pFee = 0;
    result = SKY_ERROR;
  } else {
    coin__Transaction *pTx;
    result = SKY_coin_GetTransactionObject(handle, &pTx);
    if (result == SKY_OK) {
      coin__TransactionOutput *pOutput = pTx->Out.data;
      *pFee = 100 * Million - pOutput->Hours;
    }
  }
  return result;
}

Test(coin_transactions, TestSortTransactions) {
  int n = 6;
  int i;
  int result;

  Transactions__Handle transactionsHandle = 0;
  Transactions__Handle transactionsHandle2 = 0;
  Transactions__Handle hashSortedTxnsHandle = 0;
  Transactions__Handle sortedTxnsHandle = 0;
  Transaction__Handle transactionHandle = 0;
  cipher__Address addr;
  makeTransactions(0, &transactionsHandle);
  cipher__SHA256 thirdHash;
  for (i = 0; i < 6; i++) {
    makeEmptyTransaction(&transactionHandle);
    makeAddress(&addr);
    result = SKY_coin_Transaction_PushOutput(transactionHandle, &addr, 1000000, i * 1000);
    cr_assert(result == SKY_OK);
    result = SKY_coin_Transaction_UpdateHeader(transactionHandle);
    cr_assert(result == SKY_OK);
    result = SKY_coin_Transactions_Add(transactionsHandle, transactionHandle);
    cr_assert(result == SKY_OK);
    if (i == 2) {
      result = SKY_coin_Transaction_Hash(transactionHandle, &thirdHash);
      cr_assert(result == SKY_OK);
    }
  }
  sortTransactions(transactionsHandle, &hashSortedTxnsHandle);

  int index1[] = {0, 1};
  int expec1[] = {0, 1};
  FeeCalculator fc1 = {feeCalculator1, NULL};
  testTransactionSorting(transactionsHandle, index1, 2, expec1, 2, &fc1, "Already sorted");

  int index2[] = {1, 0};
  int expec2[] = {0, 1};
  testTransactionSorting(transactionsHandle, index2, 2, expec2, 2, &fc1, "reverse sorted");

  FeeCalculator fc2 = {feeCalculator2, NULL};
  testTransactionSorting(hashSortedTxnsHandle, index2, 2, expec2, 2, &fc2, "hash tiebreaker");

  int index3[] = {1, 2, 0};
  int expec3[] = {2, 0, 1};
  FeeCalculator f3 = {feeCalculator3, &thirdHash};
  testTransactionSorting(transactionsHandle, index3, 3, expec3, 3, &f3, "invalid fee multiplication is capped");

  int index4[] = {1, 2, 0};
  int expec4[] = {0, 1};
  FeeCalculator f4 = {feeCalculator4, &thirdHash};
  testTransactionSorting(transactionsHandle, index4, 3, expec4, 2, &f4, "failed fee calc is filtered");
}<|MERGE_RESOLUTION|>--- conflicted
+++ resolved
@@ -17,16 +17,9 @@
 
 GoUint64 Million = 1000000;
 
-<<<<<<< HEAD
-Test(coin_transaction, TestTransactionVerify)
-{
+Test(coin_transaction, TestTransactionVerify) {
   unsigned long long MaxUint64 = 0xFFFFFFFFFFFFFFFF;
 unsigned int MaxUint16 = 0xFFFF;
-=======
-Test(coin_transaction, TestTransactionVerify) {
-  unsigned long long MaxUint64 = 0xFFFFFFFFFFFFFFFF;
-  unsigned int MaxUint16 = 0xFFFF;
->>>>>>> 484a0323
   int result;
   coin__Transaction *ptx;
   Transaction__Handle handle;
@@ -69,10 +62,7 @@
   result = SKY_coin_Transaction_Verify(handle);
   cr_assert(result == SKY_ERROR);
 
-<<<<<<< HEAD
   
-=======
->>>>>>> 484a0323
   // Too many sigs & inputs
   ptx = makeTransaction(&handle);
   result = SKY_coin_Transaction_ResetSignatures(handle, MaxUint16);
@@ -136,10 +126,7 @@
   result = SKY_coin_Transaction_Verify(handle);
   cr_assert(result == SKY_ERROR);
 
-<<<<<<< HEAD
  
-=======
->>>>>>> 484a0323
   // Output coin overflow
   ptx = makeTransaction(&handle);
   pOutput = ptx->Out.data;
@@ -182,16 +169,9 @@
   cr_assert(result == SKY_OK);
 }
 
-<<<<<<< HEAD
-Test(coin_transaction, TestTransactionPushInput, SKY_ABORT)
-{
+Test(coin_transaction, TestTransactionPushInput, SKY_ABORT) {
   unsigned long long MaxUint64 = 0xFFFFFFFFFFFFFFFF;
 unsigned int MaxUint16 = 0xFFFF;
-=======
-Test(coin_transaction, TestTransactionPushInput, SKY_ABORT) {
-  unsigned long long MaxUint64 = 0xFFFFFFFFFFFFFFFF;
-  unsigned int MaxUint16 = 0xFFFF;
->>>>>>> 484a0323
   int result;
   Transaction__Handle handle;
   coin__Transaction *ptx;
@@ -209,10 +189,7 @@
   cipher__SHA256 *pIn = ptx->In.data;
   cr_assert(eq(u8[sizeof(cipher__SHA256)], hash, *pIn));
 
-<<<<<<< HEAD
   
-=======
->>>>>>> 484a0323
   int len = ptx->In.len;
   void *data = malloc(len * sizeof(cipher__SHA256));
   cr_assert(data != NULL);
@@ -735,16 +712,10 @@
   return SKY_OK;
 }
 
-<<<<<<< HEAD
-Test(coin_transactions, TestVerifyTransactionCoinsSpending)
-{
-unsigned long long MaxUint64 = 0xFFFFFFFFFFFFFFFF;
-unsigned int MaxUint16 = 0xFFFF;
-=======
 Test(coin_transactions, TestVerifyTransactionCoinsSpending) {
   unsigned long long MaxUint64 = 0xFFFFFFFFFFFFFFFF;
-  unsigned int MaxUint16 = 0xFFFF;
->>>>>>> 484a0323
+
+unsigned int MaxUint16 = 0xFFFF;
   // Input coins overflow
   test_ux in1[] = {{MaxUint64 - Million + 1, 10}, {Million, 0}};
 
@@ -791,16 +762,10 @@
   }
 }
 
-<<<<<<< HEAD
-Test(coin_transactions, TestVerifyTransactionHoursSpending)
-{
+Test(coin_transactions, TestVerifyTransactionHoursSpending) {
  
-  GoUint64 Million = 1000000;
   unsigned long long MaxUint64 = 0xFFFFFFFFFFFFFFFF;
 unsigned int MaxUint16 = 0xFFFF;
-=======
-Test(coin_transactions, TestVerifyTransactionHoursSpending) {
->>>>>>> 484a0323
 
   GoUint64 Million = 1000000;
   unsigned long long MaxUint64 = 0xFFFFFFFFFFFFFFFF;
@@ -984,16 +949,10 @@
   }
 }
 
-<<<<<<< HEAD
-GoUint32_ feeCalculator3(Transaction__Handle handle, GoUint64_ * pFee, void *context)
-{
+GoUint32_ feeCalculator3(Transaction__Handle handle, GoUint64_ *pFee, void *context) {
   unsigned long long MaxUint64 = 0xFFFFFFFFFFFFFFFF;
 unsigned int MaxUint16 = 0xFFFF;
-  cipher__SHA256 *thirdHash = (cipher__SHA256 *) context;
-=======
-GoUint32_ feeCalculator3(Transaction__Handle handle, GoUint64_ *pFee, void *context) {
   cipher__SHA256 *thirdHash = (cipher__SHA256 *)context;
->>>>>>> 484a0323
   cipher__SHA256 hash;
   unsigned long long MaxUint64 = 0xFFFFFFFFFFFFFFFF;
   unsigned int MaxUint16 = 0xFFFF;
