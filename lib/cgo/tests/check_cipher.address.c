
#include <stdio.h>
#include <string.h>

#include <criterion/criterion.h>
#include <criterion/new/assert.h>

#include "libskycoin.h"
#include "skyerrors.h"
#include "skytest.h"
#include "libsky_string.h"
#include "libcriterion.h"

#define SKYCOIN_ADDRESS_VALID "2GgFvqoyk9RjwVzj8tqfcXVXB4orBwoc9qv"

// buffer big enough to hold all kind of data needed by test cases
unsigned char buff[1024];

Test(cipher, TestDecodeBase58Address) {

 GoString strAddr = {
  SKYCOIN_ADDRESS_VALID,
  35
  };
  Address addr;

  cr_assert( SKY_cipher_DecodeBase58Address(strAddr, &addr) == SKY_OK, "accept valid address");

  char tempStr[50];

  // preceding whitespace is invalid
  strcpy(tempStr, " ");
  strcat(tempStr, SKYCOIN_ADDRESS_VALID);
  strAddr.p = tempStr;
  strAddr.n = strlen(tempStr);
  cr_assert( SKY_cipher_DecodeBase58Address(strAddr, &addr) == SKY_ERROR, "preceding whitespace is invalid");

  // preceding zeroes are invalid
  strcpy(tempStr, "000");
  strcat(tempStr, SKYCOIN_ADDRESS_VALID);
  strAddr.p = tempStr;
  strAddr.n = strlen(tempStr);
  cr_assert( SKY_cipher_DecodeBase58Address(strAddr, &addr) == SKY_ERROR, "leading zeroes prefix are invalid");

  // trailing whitespace is invalid
  strcpy(tempStr, SKYCOIN_ADDRESS_VALID);
  strcat(tempStr, " ");
  strAddr.p = tempStr;
  strAddr.n = strlen(tempStr);
  cr_assert( SKY_cipher_DecodeBase58Address(strAddr, &addr) == SKY_ERROR, " trailing whitespace is invalid");

  // trailing zeroes are invalid
  strcpy(tempStr, SKYCOIN_ADDRESS_VALID);
  strcat(tempStr, "000");
  strAddr.p = tempStr;
  strAddr.n = strlen(tempStr);
  cr_assert( SKY_cipher_DecodeBase58Address(strAddr, &addr) == SKY_ERROR, " trailing zeroes suffix are invalid");

}

Test(cipher, TestAddressFromBytes){
  GoString strAddr = {
    SKYCOIN_ADDRESS_VALID,
    35
  };
  Address addr, addr2;
  GoSlice bytes;

  bytes.data = buff;
  bytes.len = 0;
  bytes.cap = sizeof(buff);

  SKY_cipher_DecodeBase58Address(strAddr, &addr);
  SKY_cipher_Address_BitcoinBytes(&addr, (GoSlice_ *)&bytes);
  cr_assert(bytes.len > 0, "address bytes written");
  cr_assert(SKY_cipher_BitcoinAddressFromBytes(bytes, &addr2) == SKY_OK, "convert bytes to SKY address");

  cr_assert(eq(type(Address), addr, addr2));

  int bytes_len = bytes.len;

  bytes.len = bytes.len - 2;
  cr_assert(SKY_cipher_BitcoinAddressFromBytes(bytes, &addr2) == SKY_ERROR, "no SKY address due to short bytes length");

  bytes.len = bytes_len;
  ((char *) bytes.data)[bytes.len - 1] = '2';
  cr_assert(SKY_cipher_BitcoinAddressFromBytes(bytes, &addr2) == SKY_ERROR, "no SKY address due to corrupted bytes");
}

Test(cipher, TestAddressVerify){

  PubKey pubkey;
  SecKey seckey;
  PubKey pubkey2;
  SecKey seckey2;
  Address addr;

  SKY_cipher_GenerateKeyPair(&pubkey,&seckey);
  SKY_cipher_AddressFromPubKey(&pubkey,&addr);

  // Valid pubkey+address
  cr_assert( SKY_cipher_Address_Verify(&addr,&pubkey) == SKY_OK ,"Valid pubkey + address");

SKY_cipher_GenerateKeyPair(&pubkey,&seckey2);
//   // Invalid pubkey
  cr_assert( SKY_cipher_Address_Verify(&addr,&pubkey) == SKY_ERROR," Invalid pubkey");

  // Bad version
  addr.Version = 0x01;
  cr_assert( SKY_cipher_Address_Verify(&addr,&pubkey) == SKY_ERROR,"  Bad version");
}

Test(cipher,TestAddressString){

PubKey pubkey;
SecKey seckey;
SKY_cipher_GenerateKeyPair(&pubkey,&seckey);
Address a;
SKY_cipher_AddressFromPubKey(&pubkey,&a);
GoString_ s;
SKY_cipher_Address_String(&a,&s);
Address a2;
int error;

GoString tmp_s;
toGoString(&s,&tmp_s);
error = SKY_cipher_DecodeBase58Address( tmp_s,&a2 );
cr_assert(error == SKY_OK);

cr_assert(eq(type(Address),a,a2));

GoString_ s2;
SKY_cipher_Address_String(&a2,&s2);
GoString tmp_s2;
toGoString(&s,&tmp_s2);
Address a3;
error = SKY_cipher_DecodeBase58Address( tmp_s2,&a3 );
cr_assert(error == SKY_OK);
cr_assert(eq(type(Address),a2,a3));
}

// Test (cipher, TestBitcoinAddress1){

//   SecKey seckey;
//   PubKey pubkey;

//     GoString str = {
//     "1111111111111111111111111111111111111111111111111111111111111111",
//     64
//   };
//   unsigned  int  error;
//   error = SKY_cipher_SecKeyFromHex(str, &seckey);

//   cr_assert(error == SKY_OK);
//   error = SKY_cipher_PubKeyFromSecKey(&seckey,&pubkey);
//   cr_assert(error == SKY_OK);
//   GoString pubkeyStr = { "034f355bdcb7cc0af728ef3cceb9615d90684bb5b2ca5f859ab0f0b704075871aa", 66 };
//   GoString_ s1;
//   SKY_cipher_PubKey_Hex(&pubkey, &s1);
//   GoString tmp_s1;
//   toGoString(&s1,&tmp_s1);
//   cr_assert(eq(type(GoString), pubkeyStr, tmp_s1));

//   GoString bitcoinStr = {"1Q1pE5vPGEEMqRcVRMbtBK842Y6Pzo6nK9",34};
//   GoString_ s2;
//   SKY_cipher_BitcoinAddressFromPubkey(&pubkey,&s2);
//   GoString tmp_s2;
//   toGoString(&s2,&tmp_s2);
//   cr_assert(eq(type(GoString), bitcoinStr, tmp_s2));
// }

// func TestAddressRoundtrip(t *testing.T) {
//   p, _ := GenerateKeyPair()
//   a := AddressFromPubKey(p)
//   a2, err := addressFromBytes(a.Bytes())
//   require.NoError(t, err)
//   require.Equal(t, a, a2)
//   require.Equal(t, a.String(), a2.String())
// }
Test(cipher, TestBitcoinWIPRoundTrio){

  SecKey seckey;
  PubKey pubkey;
GoSlice slice;
  slice.data = buff;
  slice.cap = sizeof(buff);
  slice.len = 33;

  SKY_cipher_GenerateKeyPair(&pubkey,&seckey);

  GoString_ wip1;

  SKY_cipher_BitcoinWalletImportFormatFromSeckey(&seckey,&wip1);

  SecKey seckey2;

  unsigned int err;

  err = SKY_cipher_SecKeyFromWalletImportFormat( (*((GoString *) &wip1)) ,&seckey2);

  GoString_ wip2;

  SKY_cipher_BitcoinWalletImportFormatFromSeckey(&seckey2,&wip2);

  cr_assert(err == SKY_OK);

  // cr_assert(eq(type(char),(unsigned char *)seckey,(unsigned char *)seckey2));

  GoString_ seckeyhex1;
  GoString_ seckeyhex2;

<<<<<<< HEAD
  SKY_cipher_SecKey_Hex(&seckey,&seckeyhex1);

  SKY_cipher_SecKey_Hex(&seckey2,&seckeyhex2);
  cr_assert(eq(type(GoString_), seckeyhex1, seckeyhex2));

  cr_assert(eq(type(GoString_), wip1, wip2));
=======
  unsigned  int error;
  error = SKY_cipher_SecKeyFromHex(str, &seckey);
  cr_assert(error == SKY_OK, "Create SecKey from Hex");
  error = SKY_cipher_PubKeyFromSecKey(&seckey,&pubkey);
  cr_assert(error == SKY_OK, "Create PubKey from SecKey");

  char strBuff[101];
  GoString pubkeyStr = {
    "032596957532fc37e40486b910802ff45eeaa924548c0e1c080ef804e523ec3ed3",
    66
  }, s1, s2;

  SKY_cipher_PubKey_Hex(&pubkey, (GoString_ *)&s1);
  registerMemCleanup((void *) s1.p);
  cr_assert(eq(type(GoString), pubkeyStr, s1));

  GoString bitcoinStr = {"19ck9VKC6KjGxR9LJg4DNMRc45qFrJguvV",34};
  SKY_cipher_BitcoinAddressFromPubkey(&pubkey, (GoString_ *)&s2);
  registerMemCleanup((void *) s2.p);
  cr_assert(eq(type(GoString), bitcoinStr, s2));
>>>>>>> befc6763

}



Test(cipher, TestBitcoinWIP ){

  //wallet input format string
GoString_ wip[3];

wip[0].p = "KwntMbt59tTsj8xqpqYqRRWufyjGunvhSyeMo3NTYpFYzZbXJ5Hp";
wip[1].p = "L4ezQvyC6QoBhxB4GVs9fAPhUKtbaXYUn8YTqoeXwbevQq4U92vN";
wip[2].p = "KydbzBtk6uc7M6dXwEgTEH2sphZxSPbmDSz6kUUHi4eUpSQuhEbq";
wip[0].n = 52;
wip[1].n = 52;
wip[2].n = 52;

//   // //the expected pubkey to generate
GoString_ pub[3];

pub[0].p="034f355bdcb7cc0af728ef3cceb9615d90684bb5b2ca5f859ab0f0b704075871aa";
pub[1].p="02ed83704c95d829046f1ac27806211132102c34e9ac7ffa1b71110658e5b9d1bd";
pub[2].p="032596957532fc37e40486b910802ff45eeaa924548c0e1c080ef804e523ec3ed3";

pub[0].n = 66;
pub[1].n = 66;
pub[2].n = 66;


  // //the expected addrss to generate

GoString_ addr[3];

addr[0].p="1Q1pE5vPGEEMqRcVRMbtBK842Y6Pzo6nK9";
addr[1].p="1NKRhS7iYUGTaAfaR5z8BueAJesqaTyc4a";
addr[2].p="19ck9VKC6KjGxR9LJg4DNMRc45qFrJguvV";

addr[0].n =34;
addr[1].n=34;
addr[2].n=34;


for (int i = 0; i < 3; ++i)
{
  SecKey seckey;

  unsigned int err;

  err = SKY_cipher_SecKeyFromWalletImportFormat( (*((GoString *) &wip[i])),&seckey);

  cr_assert(err==SKY_OK);

  PubKey pubkey;
<<<<<<< HEAD

SKY_cipher_PubKeyFromSecKey(&seckey,&pubkey);

unsigned char * pubkeyhextmp;

GoString_ string;

SKY_cipher_PubKey_Hex(&pubkey,&string);

cr_assert(eq(type(GoString_),string,pub[i]));

GoString_ bitcoinAddr;

SKY_cipher_BitcoinAddressFromPubkey(&pubkey,&bitcoinAddr);
=======
  PubKey pubkey2;
  unsigned char buff1[51],
                buff2[51];
  GoSlice slice = { buff1, 0, 51 };
  GoSlice slice2 = { buff2, 0, 51 };
  Address addr;

  randBytes((GoSlice_ *) &slice, 33);
  SKY_cipher_NewPubKey(slice,&pubkey);
  randBytes((GoSlice_ *) &slice2, 33);
  SKY_cipher_NewPubKey(slice2,&pubkey2);
>>>>>>> befc6763

cr_assert(eq(type(GoString_),addr[i],bitcoinAddr));

}
}

Test(cipher, TestAddressBulk){

for (int i = 0; i < 1024; ++i)
{
 GoSlice slice;
randBytes(&slice,32);
PubKey pubkey;
SecKey seckey;
//  SKY_cipher_GenerateDeterministicKeyPair( slice,&pubkey,&seckey);
   Address addr;
  SKY_cipher_AddressFromPubKey(&pubkey,&addr);
  unsigned int err;
  err = SKY_cipher_Address_Verify(&addr,&pubkey);
  cr_assert(err == SKY_OK);
  GoString_ strAddr;
  SKY_cipher_Address_String(&addr,&strAddr);
Address addr2;

err = SKY_cipher_DecodeBase58Address((*((GoString *) &strAddr)),&addr2);
 cr_assert(err == SKY_OK);
 cr_assert(eq(type(Address),addr,addr2));
}

}






<|MERGE_RESOLUTION|>--- conflicted
+++ resolved
@@ -209,149 +209,113 @@
   GoString_ seckeyhex1;
   GoString_ seckeyhex2;
 
-<<<<<<< HEAD
   SKY_cipher_SecKey_Hex(&seckey,&seckeyhex1);
 
   SKY_cipher_SecKey_Hex(&seckey2,&seckeyhex2);
   cr_assert(eq(type(GoString_), seckeyhex1, seckeyhex2));
 
   cr_assert(eq(type(GoString_), wip1, wip2));
-=======
-  unsigned  int error;
-  error = SKY_cipher_SecKeyFromHex(str, &seckey);
-  cr_assert(error == SKY_OK, "Create SecKey from Hex");
-  error = SKY_cipher_PubKeyFromSecKey(&seckey,&pubkey);
-  cr_assert(error == SKY_OK, "Create PubKey from SecKey");
-
-  char strBuff[101];
-  GoString pubkeyStr = {
-    "032596957532fc37e40486b910802ff45eeaa924548c0e1c080ef804e523ec3ed3",
-    66
-  }, s1, s2;
-
-  SKY_cipher_PubKey_Hex(&pubkey, (GoString_ *)&s1);
-  registerMemCleanup((void *) s1.p);
-  cr_assert(eq(type(GoString), pubkeyStr, s1));
-
-  GoString bitcoinStr = {"19ck9VKC6KjGxR9LJg4DNMRc45qFrJguvV",34};
-  SKY_cipher_BitcoinAddressFromPubkey(&pubkey, (GoString_ *)&s2);
-  registerMemCleanup((void *) s2.p);
-  cr_assert(eq(type(GoString), bitcoinStr, s2));
->>>>>>> befc6763
-
-}
-
-
-
-Test(cipher, TestBitcoinWIP ){
-
-  //wallet input format string
-GoString_ wip[3];
-
-wip[0].p = "KwntMbt59tTsj8xqpqYqRRWufyjGunvhSyeMo3NTYpFYzZbXJ5Hp";
-wip[1].p = "L4ezQvyC6QoBhxB4GVs9fAPhUKtbaXYUn8YTqoeXwbevQq4U92vN";
-wip[2].p = "KydbzBtk6uc7M6dXwEgTEH2sphZxSPbmDSz6kUUHi4eUpSQuhEbq";
-wip[0].n = 52;
-wip[1].n = 52;
-wip[2].n = 52;
-
-//   // //the expected pubkey to generate
-GoString_ pub[3];
-
-pub[0].p="034f355bdcb7cc0af728ef3cceb9615d90684bb5b2ca5f859ab0f0b704075871aa";
-pub[1].p="02ed83704c95d829046f1ac27806211132102c34e9ac7ffa1b71110658e5b9d1bd";
-pub[2].p="032596957532fc37e40486b910802ff45eeaa924548c0e1c080ef804e523ec3ed3";
-
-pub[0].n = 66;
-pub[1].n = 66;
-pub[2].n = 66;
-
-
-  // //the expected addrss to generate
-
-GoString_ addr[3];
-
-addr[0].p="1Q1pE5vPGEEMqRcVRMbtBK842Y6Pzo6nK9";
-addr[1].p="1NKRhS7iYUGTaAfaR5z8BueAJesqaTyc4a";
-addr[2].p="19ck9VKC6KjGxR9LJg4DNMRc45qFrJguvV";
-
-addr[0].n =34;
-addr[1].n=34;
-addr[2].n=34;
-
-
-for (int i = 0; i < 3; ++i)
-{
-  SecKey seckey;
-
-  unsigned int err;
-
-  err = SKY_cipher_SecKeyFromWalletImportFormat( (*((GoString *) &wip[i])),&seckey);
-
-  cr_assert(err==SKY_OK);
-
-  PubKey pubkey;
-<<<<<<< HEAD
-
-SKY_cipher_PubKeyFromSecKey(&seckey,&pubkey);
-
-unsigned char * pubkeyhextmp;
-
-GoString_ string;
-
-SKY_cipher_PubKey_Hex(&pubkey,&string);
-
-cr_assert(eq(type(GoString_),string,pub[i]));
-
-GoString_ bitcoinAddr;
-
-SKY_cipher_BitcoinAddressFromPubkey(&pubkey,&bitcoinAddr);
-=======
-  PubKey pubkey2;
-  unsigned char buff1[51],
-                buff2[51];
-  GoSlice slice = { buff1, 0, 51 };
-  GoSlice slice2 = { buff2, 0, 51 };
-  Address addr;
-
-  randBytes((GoSlice_ *) &slice, 33);
-  SKY_cipher_NewPubKey(slice,&pubkey);
-  randBytes((GoSlice_ *) &slice2, 33);
-  SKY_cipher_NewPubKey(slice2,&pubkey2);
->>>>>>> befc6763
-
-cr_assert(eq(type(GoString_),addr[i],bitcoinAddr));
-
-}
-}
-
-Test(cipher, TestAddressBulk){
-
-for (int i = 0; i < 1024; ++i)
-{
- GoSlice slice;
-randBytes(&slice,32);
-PubKey pubkey;
-SecKey seckey;
-//  SKY_cipher_GenerateDeterministicKeyPair( slice,&pubkey,&seckey);
-   Address addr;
-  SKY_cipher_AddressFromPubKey(&pubkey,&addr);
-  unsigned int err;
-  err = SKY_cipher_Address_Verify(&addr,&pubkey);
-  cr_assert(err == SKY_OK);
-  GoString_ strAddr;
-  SKY_cipher_Address_String(&addr,&strAddr);
-Address addr2;
-
-err = SKY_cipher_DecodeBase58Address((*((GoString *) &strAddr)),&addr2);
- cr_assert(err == SKY_OK);
- cr_assert(eq(type(Address),addr,addr2));
-}
-
-}
-
-
-
-
-
-
+
+}
+
+
+// // func TestBitcoinWIP(t *testing.T) {
+
+// Test(cipher, TestBitcoinWIP ){
+
+//   //wallet input format string
+// GoString_ wip[3];
+
+// wip[0].p = "KwntMbt59tTsj8xqpqYqRRWufyjGunvhSyeMo3NTYpFYzZbXJ5Hp";
+// wip[1].p = "L4ezQvyC6QoBhxB4GVs9fAPhUKtbaXYUn8YTqoeXwbevQq4U92vN";
+// wip[2].p = "KydbzBtk6uc7M6dXwEgTEH2sphZxSPbmDSz6kUUHi4eUpSQuhEbq";
+// wip[0].n = 52;
+// wip[1].n = 52;
+// wip[2].n = 52;
+
+// //   // //the expected pubkey to generate
+// GoString_ pub[3];
+
+// pub[0].p="034f355bdcb7cc0af728ef3cceb9615d90684bb5b2ca5f859ab0f0b704075871aa";
+// pub[1].p="02ed83704c95d829046f1ac27806211132102c34e9ac7ffa1b71110658e5b9d1bd";
+// pub[2].p="032596957532fc37e40486b910802ff45eeaa924548c0e1c080ef804e523ec3ed3";
+
+// pub[0].n = 66;
+// pub[1].n = 66;
+// pub[2].n = 66;
+
+
+//   // //the expected addrss to generate
+
+// GoString_ addr[3];
+
+// addr[0].p="1Q1pE5vPGEEMqRcVRMbtBK842Y6Pzo6nK9";
+// addr[1].p="1NKRhS7iYUGTaAfaR5z8BueAJesqaTyc4a";
+// addr[2].p="19ck9VKC6KjGxR9LJg4DNMRc45qFrJguvV";
+
+// addr[0].n =34;
+// addr[1].n=34;
+// addr[2].n=34;
+
+
+// for (int i = 0; i < 3; ++i)
+// {
+//   SecKey seckey;
+
+//   unsigned int err;
+
+//   err = SKY_cipher_SecKeyFromWalletImportFormat( (*((GoString *) &wip[i])),&seckey);
+
+//   cr_assert(err==SKY_OK);
+
+//   PubKey pubkey;
+
+// SKY_cipher_PubKeyFromSecKey(&seckey,&pubkey);
+
+// unsigned char * pubkeyhextmp;
+
+// GoString_ string;
+
+// SKY_cipher_PubKey_Hex(&pubkey,&string);
+
+// cr_assert(eq(type(GoString_),string,pub[i]));
+
+// GoString_ bitcoinAddr;
+
+// SKY_cipher_BitcoinAddressFromPubkey(&pubkey,&bitcoinAddr);
+
+// cr_assert(eq(type(GoString_),addr[i],bitcoinAddr));
+
+// }
+// }
+
+// Test(cipher, TestAddressBulk){
+
+// for (int i = 0; i < 1024; ++i)
+// {
+//  GoSlice slice;
+// randBytes(&slice,32);
+// PubKey pubkey;
+// SecKey seckey;
+// //  SKY_cipher_GenerateDeterministicKeyPair( slice,&pubkey,&seckey);
+//    Address addr;
+//   SKY_cipher_AddressFromPubKey(&pubkey,&addr);
+//   unsigned int err;
+//   err = SKY_cipher_Address_Verify(&addr,&pubkey);
+//   cr_assert(err == SKY_OK);
+//   GoString_ strAddr;
+//   SKY_cipher_Address_String(&addr,&strAddr);
+// Address addr2;
+
+// err = SKY_cipher_DecodeBase58Address((*((GoString *) &strAddr)),&addr2);
+//  cr_assert(err == SKY_OK);
+//  cr_assert(eq(type(Address),addr,addr2));
+// }
+
+// }
+
+
+
+
+
+
