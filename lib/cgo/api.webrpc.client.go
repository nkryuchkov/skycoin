package main

import (
	"reflect"
	"unsafe"

	webrpc "github.com/skycoin/skycoin/src/api/webrpc"
)

/*

  #include <string.h>
  #include <stdlib.h>

  #include "skytypes.h"
*/
import "C"

//export SKY_webrpc_NewClient
func SKY_webrpc_NewClient(_addr string, _arg1 *C.WebRpcClient__Handle) (____error_code uint32) {
	____error_code = SKY_OK
	defer func() {
		____error_code = catchApiPanic(____error_code, recover())
	}()
	checkAPIReady()

	addr := _addr
	__arg1, ____return_err := webrpc.NewClient(addr)
	____error_code = libErrorCode(____return_err)
	if ____return_err == nil {
		*_arg1 = registerWebRpcClientHandle(__arg1)
	}
	return
}

//export SKY_webrpc_Client_CSRF
func SKY_webrpc_Client_CSRF(_c C.WebRpcClient__Handle, _arg0 *C.GoString_) (____error_code uint32) {
	____error_code = SKY_OK
	defer func() {
		____error_code = catchApiPanic(____error_code, recover())
	}()
	checkAPIReady()

	c, okc := lookupWebRpcClientHandle(_c)
	if !okc {
		____error_code = SKY_BAD_HANDLE
		return
	}
	__arg0, ____return_err := c.CSRF()
	____error_code = libErrorCode(____return_err)
	if ____return_err == nil {
		copyString(__arg0, _arg0)
	}
	return
}

<<<<<<< HEAD
//export SKY_webrpc_Client_GetUnspentOutputs
func SKY_webrpc_Client_GetUnspentOutputs(_c C.WebRpcClient__Handle, _addrs []string, _arg1 *C.OutputsResult_Handle) (____error_code uint32) {
	____error_code = 0
	defer func() {
		____error_code = catchApiPanic(____error_code, recover())
	}()
	c, okc := lookupWebRpcClientHandle(_c)
	if !okc {
		____error_code = SKY_BAD_HANDLE
		return
	}
	addrs := *(*[]string)(unsafe.Pointer(&_addrs))
	__arg1, ____return_err := c.GetUnspentOutputs(addrs)
	____error_code = libErrorCode(____return_err)
	if ____return_err == nil {
		*_arg1 = registerOutputsResultHandle(__arg1)
	}
	return
}

//export SKY_webrpc_Client_InjectTransactionString
func SKY_webrpc_Client_InjectTransactionString(_c C.WebRpcClient__Handle, _rawtx string, _arg1 *C.GoString_) (____error_code uint32) {
	____error_code = 0
	defer func() {
		____error_code = catchApiPanic(____error_code, recover())
	}()
	c, okc := lookupWebRpcClientHandle(_c)
	if !okc {
		____error_code = SKY_BAD_HANDLE
		return
	}
	rawtx := _rawtx
	__arg1, ____return_err := c.InjectTransactionString(rawtx)
	____error_code = libErrorCode(____return_err)
	if ____return_err == nil {
		copyString(__arg1, _arg1)
	}
	return
}

//export SKY_webrpc_Client_InjectTransaction
func SKY_webrpc_Client_InjectTransaction(_c C.WebRpcClient__Handle, _tx C.Transaction__Handle, _arg1 *C.GoString_) (____error_code uint32) {
	____error_code = 0
	defer func() {
		____error_code = catchApiPanic(____error_code, recover())
	}()
=======
//export SKY_webrpc_Client_InjectTransaction
func SKY_webrpc_Client_InjectTransaction(_c C.WebRpcClient__Handle, _tx C.Transaction__Handle, _arg1 *C.GoString_) (____error_code uint32) {
	____error_code = SKY_OK
	defer func() {
		____error_code = catchApiPanic(____error_code, recover())
	}()
	checkAPIReady()
>>>>>>> 75d6d997
	c, okc := lookupWebRpcClientHandle(_c)
	if !okc {
		____error_code = SKY_BAD_HANDLE
		return
	}
	tx, ok := lookupTransactionHandle(_tx)
	if !ok {
		____error_code = SKY_BAD_HANDLE
		return
	}
	__arg1, ____return_err := c.InjectTransaction(tx)
	____error_code = libErrorCode(____return_err)
	if ____return_err == nil {
		copyString(__arg1, _arg1)
	}
	return
}

//export SKY_webrpc_Client_GetStatus
func SKY_webrpc_Client_GetStatus(_c C.WebRpcClient__Handle, _arg0 *C.StatusResult_Handle) (____error_code uint32) {
<<<<<<< HEAD
	____error_code = 0
	defer func() {
		____error_code = catchApiPanic(____error_code, recover())
	}()
=======
	____error_code = SKY_OK
	defer func() {
		____error_code = catchApiPanic(____error_code, recover())
	}()
	checkAPIReady()
>>>>>>> 75d6d997
	c, okc := lookupWebRpcClientHandle(_c)
	if !okc {
		____error_code = SKY_BAD_HANDLE
		return
	}
	__arg0, ____return_err := c.GetStatus()
	____error_code = libErrorCode(____return_err)
	if ____return_err == nil {
		*_arg0 = registerStatusResultHandle(__arg0)
	}
	return
}

//export SKY_webrpc_Client_GetTransactionByID
func SKY_webrpc_Client_GetTransactionByID(_c C.WebRpcClient__Handle, _txid string, _arg1 *C.TransactionResult_Handle) (____error_code uint32) {
<<<<<<< HEAD
	____error_code = 0
	defer func() {
		____error_code = catchApiPanic(____error_code, recover())
	}()
=======
	____error_code = SKY_OK
	defer func() {
		____error_code = catchApiPanic(____error_code, recover())
	}()
	checkAPIReady()
>>>>>>> 75d6d997
	c, okc := lookupWebRpcClientHandle(_c)
	if !okc {
		____error_code = SKY_BAD_HANDLE
		return
	}
	txid := _txid
	__arg1, ____return_err := c.GetTransactionByID(txid)
	____error_code = libErrorCode(____return_err)
	if ____return_err == nil {
		*_arg1 = registerTransactionResultHandle(__arg1)
	}
	return
}

//export SKY_webrpc_Client_GetAddressUxOuts
func SKY_webrpc_Client_GetAddressUxOuts(_c C.WebRpcClient__Handle, _addrs []string, _arg1 *C.GoSlice_) (____error_code uint32) {
<<<<<<< HEAD
	____error_code = 0
	defer func() {
		____error_code = catchApiPanic(____error_code, recover())
	}()
=======
	____error_code = SKY_OK
	defer func() {
		____error_code = catchApiPanic(____error_code, recover())
	}()
	checkAPIReady()
>>>>>>> 75d6d997
	c, okc := lookupWebRpcClientHandle(_c)
	if !okc {
		____error_code = SKY_BAD_HANDLE
		return
	}
	addrs := *(*[]string)(unsafe.Pointer(&_addrs))
	__arg1, ____return_err := c.GetAddressUxOuts(addrs)
	____error_code = libErrorCode(____return_err)
	if ____return_err == nil {
		copyToGoSlice(reflect.ValueOf(__arg1), _arg1)
	}
	return
}

//export SKY_webrpc_Client_GetBlocks
func SKY_webrpc_Client_GetBlocks(_c C.WebRpcClient__Handle, _start, _end uint64, _arg1 *C.GoSlice_) (____error_code uint32) {
<<<<<<< HEAD
	____error_code = 0
	defer func() {
		____error_code = catchApiPanic(____error_code, recover())
	}()
=======
	____error_code = SKY_OK
	defer func() {
		____error_code = catchApiPanic(____error_code, recover())
	}()
	checkAPIReady()
>>>>>>> 75d6d997
	c, okc := lookupWebRpcClientHandle(_c)
	if !okc {
		____error_code = SKY_BAD_HANDLE
		return
	}
	start := _start
	end := _end
	__arg1, ____return_err := c.GetBlocks(start, end)
	____error_code = libErrorCode(____return_err)
	if ____return_err == nil {
		copyToGoSlice(reflect.ValueOf(__arg1.Blocks), _arg1)
	}
	return
}

//export SKY_webrpc_Client_GetBlocksBySeq
func SKY_webrpc_Client_GetBlocksBySeq(_c C.WebRpcClient__Handle, _ss []uint64, _arg1 *C.GoSlice_) (____error_code uint32) {
<<<<<<< HEAD
	____error_code = 0
	defer func() {
		____error_code = catchApiPanic(____error_code, recover())
	}()
=======
	____error_code = SKY_OK
	defer func() {
		____error_code = catchApiPanic(____error_code, recover())
	}()
	checkAPIReady()
>>>>>>> 75d6d997
	c, okc := lookupWebRpcClientHandle(_c)
	if !okc {
		____error_code = SKY_BAD_HANDLE
		return
	}
	ss := *(*[]uint64)(unsafe.Pointer(&_ss))
	__arg1, ____return_err := c.GetBlocksBySeq(ss)
	____error_code = libErrorCode(____return_err)
	if ____return_err == nil {
		copyToGoSlice(reflect.ValueOf(__arg1.Blocks), _arg1)
	}
	return
}

//export SKY_webrpc_Client_GetLastBlocks
func SKY_webrpc_Client_GetLastBlocks(_c C.WebRpcClient__Handle, _n uint64, _arg1 *C.GoSlice_) (____error_code uint32) {
<<<<<<< HEAD
	____error_code = 0
	defer func() {
		____error_code = catchApiPanic(____error_code, recover())
	}()
=======
	____error_code = SKY_OK
	defer func() {
		____error_code = catchApiPanic(____error_code, recover())
	}()
	checkAPIReady()
>>>>>>> 75d6d997
	c, okc := lookupWebRpcClientHandle(_c)
	if !okc {
		____error_code = SKY_BAD_HANDLE
		return
	}
	n := _n
	__arg1, ____return_err := c.GetLastBlocks(n)
	____error_code = libErrorCode(____return_err)
	if ____return_err == nil {
		copyToGoSlice(reflect.ValueOf(__arg1.Blocks), _arg1)
	}
	return
}<|MERGE_RESOLUTION|>--- conflicted
+++ resolved
@@ -54,62 +54,13 @@
 	return
 }
 
-<<<<<<< HEAD
-//export SKY_webrpc_Client_GetUnspentOutputs
-func SKY_webrpc_Client_GetUnspentOutputs(_c C.WebRpcClient__Handle, _addrs []string, _arg1 *C.OutputsResult_Handle) (____error_code uint32) {
-	____error_code = 0
-	defer func() {
-		____error_code = catchApiPanic(____error_code, recover())
-	}()
-	c, okc := lookupWebRpcClientHandle(_c)
-	if !okc {
-		____error_code = SKY_BAD_HANDLE
-		return
-	}
-	addrs := *(*[]string)(unsafe.Pointer(&_addrs))
-	__arg1, ____return_err := c.GetUnspentOutputs(addrs)
-	____error_code = libErrorCode(____return_err)
-	if ____return_err == nil {
-		*_arg1 = registerOutputsResultHandle(__arg1)
-	}
-	return
-}
-
-//export SKY_webrpc_Client_InjectTransactionString
-func SKY_webrpc_Client_InjectTransactionString(_c C.WebRpcClient__Handle, _rawtx string, _arg1 *C.GoString_) (____error_code uint32) {
-	____error_code = 0
-	defer func() {
-		____error_code = catchApiPanic(____error_code, recover())
-	}()
-	c, okc := lookupWebRpcClientHandle(_c)
-	if !okc {
-		____error_code = SKY_BAD_HANDLE
-		return
-	}
-	rawtx := _rawtx
-	__arg1, ____return_err := c.InjectTransactionString(rawtx)
-	____error_code = libErrorCode(____return_err)
-	if ____return_err == nil {
-		copyString(__arg1, _arg1)
-	}
-	return
-}
-
 //export SKY_webrpc_Client_InjectTransaction
 func SKY_webrpc_Client_InjectTransaction(_c C.WebRpcClient__Handle, _tx C.Transaction__Handle, _arg1 *C.GoString_) (____error_code uint32) {
-	____error_code = 0
-	defer func() {
-		____error_code = catchApiPanic(____error_code, recover())
-	}()
-=======
-//export SKY_webrpc_Client_InjectTransaction
-func SKY_webrpc_Client_InjectTransaction(_c C.WebRpcClient__Handle, _tx C.Transaction__Handle, _arg1 *C.GoString_) (____error_code uint32) {
-	____error_code = SKY_OK
-	defer func() {
-		____error_code = catchApiPanic(____error_code, recover())
-	}()
-	checkAPIReady()
->>>>>>> 75d6d997
+	____error_code = SKY_OK
+	defer func() {
+		____error_code = catchApiPanic(____error_code, recover())
+	}()
+	checkAPIReady()
 	c, okc := lookupWebRpcClientHandle(_c)
 	if !okc {
 		____error_code = SKY_BAD_HANDLE
@@ -130,18 +81,11 @@
 
 //export SKY_webrpc_Client_GetStatus
 func SKY_webrpc_Client_GetStatus(_c C.WebRpcClient__Handle, _arg0 *C.StatusResult_Handle) (____error_code uint32) {
-<<<<<<< HEAD
-	____error_code = 0
-	defer func() {
-		____error_code = catchApiPanic(____error_code, recover())
-	}()
-=======
-	____error_code = SKY_OK
-	defer func() {
-		____error_code = catchApiPanic(____error_code, recover())
-	}()
-	checkAPIReady()
->>>>>>> 75d6d997
+	____error_code = SKY_OK
+	defer func() {
+		____error_code = catchApiPanic(____error_code, recover())
+	}()
+	checkAPIReady()
 	c, okc := lookupWebRpcClientHandle(_c)
 	if !okc {
 		____error_code = SKY_BAD_HANDLE
@@ -157,18 +101,11 @@
 
 //export SKY_webrpc_Client_GetTransactionByID
 func SKY_webrpc_Client_GetTransactionByID(_c C.WebRpcClient__Handle, _txid string, _arg1 *C.TransactionResult_Handle) (____error_code uint32) {
-<<<<<<< HEAD
-	____error_code = 0
-	defer func() {
-		____error_code = catchApiPanic(____error_code, recover())
-	}()
-=======
-	____error_code = SKY_OK
-	defer func() {
-		____error_code = catchApiPanic(____error_code, recover())
-	}()
-	checkAPIReady()
->>>>>>> 75d6d997
+	____error_code = SKY_OK
+	defer func() {
+		____error_code = catchApiPanic(____error_code, recover())
+	}()
+	checkAPIReady()
 	c, okc := lookupWebRpcClientHandle(_c)
 	if !okc {
 		____error_code = SKY_BAD_HANDLE
@@ -185,18 +122,11 @@
 
 //export SKY_webrpc_Client_GetAddressUxOuts
 func SKY_webrpc_Client_GetAddressUxOuts(_c C.WebRpcClient__Handle, _addrs []string, _arg1 *C.GoSlice_) (____error_code uint32) {
-<<<<<<< HEAD
-	____error_code = 0
-	defer func() {
-		____error_code = catchApiPanic(____error_code, recover())
-	}()
-=======
-	____error_code = SKY_OK
-	defer func() {
-		____error_code = catchApiPanic(____error_code, recover())
-	}()
-	checkAPIReady()
->>>>>>> 75d6d997
+	____error_code = SKY_OK
+	defer func() {
+		____error_code = catchApiPanic(____error_code, recover())
+	}()
+	checkAPIReady()
 	c, okc := lookupWebRpcClientHandle(_c)
 	if !okc {
 		____error_code = SKY_BAD_HANDLE
@@ -213,18 +143,11 @@
 
 //export SKY_webrpc_Client_GetBlocks
 func SKY_webrpc_Client_GetBlocks(_c C.WebRpcClient__Handle, _start, _end uint64, _arg1 *C.GoSlice_) (____error_code uint32) {
-<<<<<<< HEAD
-	____error_code = 0
-	defer func() {
-		____error_code = catchApiPanic(____error_code, recover())
-	}()
-=======
-	____error_code = SKY_OK
-	defer func() {
-		____error_code = catchApiPanic(____error_code, recover())
-	}()
-	checkAPIReady()
->>>>>>> 75d6d997
+	____error_code = SKY_OK
+	defer func() {
+		____error_code = catchApiPanic(____error_code, recover())
+	}()
+	checkAPIReady()
 	c, okc := lookupWebRpcClientHandle(_c)
 	if !okc {
 		____error_code = SKY_BAD_HANDLE
@@ -242,18 +165,11 @@
 
 //export SKY_webrpc_Client_GetBlocksBySeq
 func SKY_webrpc_Client_GetBlocksBySeq(_c C.WebRpcClient__Handle, _ss []uint64, _arg1 *C.GoSlice_) (____error_code uint32) {
-<<<<<<< HEAD
-	____error_code = 0
-	defer func() {
-		____error_code = catchApiPanic(____error_code, recover())
-	}()
-=======
-	____error_code = SKY_OK
-	defer func() {
-		____error_code = catchApiPanic(____error_code, recover())
-	}()
-	checkAPIReady()
->>>>>>> 75d6d997
+	____error_code = SKY_OK
+	defer func() {
+		____error_code = catchApiPanic(____error_code, recover())
+	}()
+	checkAPIReady()
 	c, okc := lookupWebRpcClientHandle(_c)
 	if !okc {
 		____error_code = SKY_BAD_HANDLE
@@ -270,18 +186,11 @@
 
 //export SKY_webrpc_Client_GetLastBlocks
 func SKY_webrpc_Client_GetLastBlocks(_c C.WebRpcClient__Handle, _n uint64, _arg1 *C.GoSlice_) (____error_code uint32) {
-<<<<<<< HEAD
-	____error_code = 0
-	defer func() {
-		____error_code = catchApiPanic(____error_code, recover())
-	}()
-=======
-	____error_code = SKY_OK
-	defer func() {
-		____error_code = catchApiPanic(____error_code, recover())
-	}()
-	checkAPIReady()
->>>>>>> 75d6d997
+	____error_code = SKY_OK
+	defer func() {
+		____error_code = catchApiPanic(____error_code, recover())
+	}()
+	checkAPIReady()
 	c, okc := lookupWebRpcClientHandle(_c)
 	if !okc {
 		____error_code = SKY_BAD_HANDLE
