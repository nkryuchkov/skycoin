/*
Package secp256k1 provides private and public key generation with the secp256k1 elliptic curve.
*/
// nolint: golint
package secp256k1

import (
	"bytes"
	"encoding/hex"
	"errors"
	"log"

	secp "github.com/skycoin/skycoin/src/cipher/secp256k1-go/secp256k1-go2"
)

<<<<<<< HEAD
var (
	ErrVerifySignatureInvalidInputsNils    = errors.New("VerifySignature, ERROR: invalid input, nils")
	ErrVerifySignatureInvalidSigLength     = errors.New("VerifySignature, invalid signature length")
	ErrVerifySignatureInvalidPubkeysLength = errors.New("VerifySignature, invalid pubkey length")
	ErrSignInvalidSeckeyLength             = errors.New("Sign, Invalid seckey length")
	ErrSignInvalidSeckey                   = errors.New("Attempting to sign with invalid seckey")
	ErrSignMessageNil                      = errors.New("Sign, message nil")
	ErrSecp25k1SignSignatureFailed         = errors.New("Secp25k1-go, Sign, signature operation failed")
	ErrSecp256k1InvalidLengthPubKey        = errors.New("pubkey length wrong")
)
=======
// DebugPrint enable debug print statements
var DebugPrint = false
>>>>>>> 7923a13a

//intenal, may fail
//may return nil
func pubkeyFromSeckey(seckey []byte) []byte {
	if len(seckey) != 32 {
		log.Panic("seckey length invalid")
	}

	if secp.SeckeyIsValid(seckey) != 1 {
		log.Panic("always ensure seckey is valid")
	}

	var pubkey = secp.GeneratePublicKey(seckey) //always returns true
	if pubkey == nil {
		log.Panic("ERROR: impossible, secp.BaseMultiply always returns true")
		return nil
	}
	if len(pubkey) != 33 {
		log.Panic("ERROR: impossible, invalid pubkey length")
	}

	if ret := secp.PubkeyIsValid(pubkey); ret != 1 {
		log.Panicf("ERROR: pubkey invald, ret=%d", ret)
		return nil
	}

	if ret := VerifyPubkey(pubkey); ret != 1 {
		log.Printf("seckey= %s", hex.EncodeToString(seckey))
		log.Printf("pubkey= %s", hex.EncodeToString(pubkey))
		log.Panicf("ERROR: pubkey verification failed, for deterministic. ret=%d", ret)
		return nil
	}

	return pubkey
}

// GenerateKeyPair generates public and private key pairs
func GenerateKeyPair() ([]byte, []byte) {
	const seckeyLen = 32

new_seckey:
	var seckey = RandByte(seckeyLen)
	if secp.SeckeyIsValid(seckey) != 1 {
		goto new_seckey //regen
	}

	pubkey := pubkeyFromSeckey(seckey)
	if pubkey == nil {
		log.Panic("IMPOSSIBLE: pubkey invalid from valid seckey")
		goto new_seckey
	}
	if ret := secp.PubkeyIsValid(pubkey); ret != 1 {
		log.Panicf("ERROR: Pubkey invalid, ret=%d", ret)
		goto new_seckey
	}

	return pubkey, seckey
}

// PubkeyFromSeckey must succeed
// TODO; hash on fail
// TOO: must match, result of private key from deterministic gen?
// deterministic gen will always return a valid private key
func PubkeyFromSeckey(seckey []byte) []byte {
	if len(seckey) != 32 {
		log.Panic("PubkeyFromSeckey: invalid length")
	}

	pubkey := pubkeyFromSeckey(seckey)
	if pubkey == nil {
		log.Panic("ERRROR: impossible, pubkey generation failed")
		//goto new_seckey
		return nil
	}
	if ret := secp.PubkeyIsValid(pubkey); ret != 1 {
		log.Panicf("ERROR: Pubkey invalid, ret=%d", ret)
		//goto new_seckey
		return nil
	}

	return pubkey
}

// UncompressPubkey uncompresses pubkey
func UncompressPubkey(pubkey []byte) []byte {
	if VerifyPubkey(pubkey) != 1 {
		log.Panic("cannot uncompress invalid pubkey")
		return nil
	}

	var pubXY secp.XY
	ok := pubXY.ParsePubkey(pubkey)
	if !ok {
		log.Panic("ERROR: impossible, pubkey parse fail")
	}

	var pubkey2 = pubXY.BytesUncompressed() //uncompressed
	if pubkey2 == nil {
		log.Panic("ERROR: pubkey, uncompression fail")
		return nil
	}

	return pubkey2
}

// UncompressedPubkeyFromSeckey returns nil on error
//should only need pubkey, not private key
//deprecate for _UncompressedPubkey
func UncompressedPubkeyFromSeckey(seckey []byte) []byte {

	if len(seckey) != 32 {
		log.Panic("PubkeyFromSeckey: invalid length")
	}

	pubkey := PubkeyFromSeckey(seckey)
	if pubkey == nil {
		log.Panic("Generating seckey from pubkey, failed")
		return nil
	}

	if VerifyPubkey(pubkey) != 1 {
		log.Panic("ERROR: impossible, Pubkey generation succeeded but pubkey validation failed")
	}

	var uncompressedPubkey = UncompressPubkey(pubkey)
	if uncompressedPubkey == nil {
		log.Panic("decompression failed")
		return nil
	}

	return uncompressedPubkey
}

//generates deterministic keypair with weak SHA256 hash of seed
//internal use only
//be extremely careful with golang slice semantics
func generateDeterministicKeyPair(seed []byte) ([]byte, []byte) {
	if seed == nil {
		log.Panic()
	}
	if len(seed) != 32 {
		log.Panic()
	}

	const seckeyLen = 32
	var seckey = make([]byte, seckeyLen)

new_seckey:
	seed = SumSHA256(seed[0:32])
	copy(seckey[0:32], seed[0:32])

	if !bytes.Equal(seckey, seed) {
		log.Panic()
	}
	if secp.SeckeyIsValid(seckey) != 1 {
		if DebugPrint {
			log.Printf("generateDeterministicKeyPair, secp.SeckeyIsValid fail")
		}
		goto new_seckey //regen
	}

	var pubkey = secp.GeneratePublicKey(seckey)

	if pubkey == nil {
		log.Panic("ERROR: impossible, secp.BaseMultiply always returns true")
		goto new_seckey
	}
	if len(pubkey) != 33 {
		log.Panic("ERROR: impossible, pubkey length wrong")
	}

	if ret := secp.PubkeyIsValid(pubkey); ret != 1 {
		log.Panicf("ERROR: pubkey invalid, ret=%d", ret)
	}

	if ret := VerifyPubkey(pubkey); ret != 1 {
		log.Printf("seckey= %s", hex.EncodeToString(seckey))
		log.Printf("pubkey= %s", hex.EncodeToString(pubkey))

		log.Panicf("ERROR: pubkey is invalid, for deterministic. ret=%d", ret)
		goto new_seckey
	}

	return pubkey, seckey
}

// Secp256k1Hash double SHA256, salted with ECDH operation in curve
func Secp256k1Hash(hash []byte) []byte {
	hash = SumSHA256(hash)
	_, seckey := generateDeterministicKeyPair(hash)            //seckey1 is usually sha256 of hash
	pubkey, _ := generateDeterministicKeyPair(SumSHA256(hash)) //SumSHA256(hash) equals seckey usually
	ecdh := ECDH(pubkey, seckey)                               //raise pubkey to power of seckey in curve
	return SumSHA256(append(hash, ecdh...))                    //append signature to sha256(seed) and hash
}

//GenerateDeterministicKeyPair generate a single secure key
func GenerateDeterministicKeyPair(seed []byte) ([]byte, []byte) {
	_, pubkey, seckey := DeterministicKeyPairIterator(seed)
	return pubkey, seckey
}

// DeterministicKeyPairIterator iteratores for deterministic keypair generation. Returns SHA256, PubKey, SecKey as bytes
// Feeds SHA256 back into function to generate sequence of seckeys
// If private key is disclosed, should not be able to compute future or past keys in sequence
func DeterministicKeyPairIterator(seedIn []byte) ([]byte, []byte, []byte) {
	seed1 := Secp256k1Hash(seedIn) // make it difficult to derive future seckeys from previous seckeys
	seed2 := SumSHA256(append(seedIn, seed1...))
	pubkey, seckey := generateDeterministicKeyPair(seed2) // this is our seckey
	return seed1, pubkey, seckey
}

// Sign sign hash
func Sign(msg []byte, seckey []byte) []byte {
	if len(seckey) != 32 {
		log.Panic(ErrSignInvalidSeckeyLength)
	}
	if secp.SeckeyIsValid(seckey) != 1 {
		log.Panic(ErrSignInvalidSeckey)
	}
	if len(msg) == 0 {
		log.Panic(ErrSignMessageNil)
	}
	var nonce = RandByte(32)
	var sig = make([]byte, 65)
	var recid int

	var cSig secp.Signature

	var seckey1 secp.Number
	var msg1 secp.Number
	var nonce1 secp.Number

	seckey1.SetBytes(seckey)
	msg1.SetBytes(msg)
	nonce1.SetBytes(nonce)

	ret := cSig.Sign(&seckey1, &msg1, &nonce1, &recid)

	if ret != 1 {
		log.Panic(ErrSecp25k1SignSignatureFailed)
	}

	sigBytes := cSig.Bytes()
	for i := 0; i < 64; i++ {
		sig[i] = sigBytes[i]
	}
	if len(sigBytes) != 64 {
		log.Fatalf("Invalid signature byte count: %d", len(sigBytes))
	}
	sig[64] = byte(int(recid)) // nolint: unconvert

	if int(recid) > 4 { // nolint: unconvert
		log.Panic()
	}

	return sig
}

// SignDeterministic generates signature in repeatable way
func SignDeterministic(msg []byte, seckey []byte, nonceSeed []byte) []byte {
	nonceSeed2 := SumSHA256(nonceSeed) //deterministicly generate nonce

	var sig = make([]byte, 65)
	var recid int

	var cSig secp.Signature

	var seckey1 secp.Number
	var msg1 secp.Number
	var nonce1 secp.Number

	seckey1.SetBytes(seckey)
	msg1.SetBytes(msg)
	nonce1.SetBytes(nonceSeed2)

	ret := cSig.Sign(&seckey1, &msg1, &nonce1, &recid)
	if ret != 1 {
		log.Panic("Secp256k1-go, SignDeterministic, signature fail")
	}

	sigBytes := cSig.Bytes()
	for i := 0; i < 64; i++ {
		sig[i] = sigBytes[i]
	}

	sig[64] = byte(recid)

	if len(sigBytes) != 64 {
		log.Fatalf("Invalid signature byte count: %d", len(sigBytes))
	}

	if int(recid) > 4 { // nolint: unconvert
		log.Panic()
	}

	return sig

}

// VerifySeckey renames ChkSeckeyValidity
func VerifySeckey(seckey []byte) int {
	if len(seckey) != 32 {
		return -1
	}

	//does conversion internally if less than order of curve
	if secp.SeckeyIsValid(seckey) != 1 {
		return -2
	}

	//seckey is just 32 bit integer
	//assume all seckey are valid
	//no. must be less than order of curve
	//note: converts internally
	return 1
}

/*
* Validate a public key.
*  Returns: 1: valid public key
*           0: invalid public key
 */

// VerifyPubkey renames ChkPubkeyValidity
// returns 1 on success
func VerifyPubkey(pubkey []byte) int {
	if len(pubkey) != 33 {
		//log.Printf("Seck256k1, VerifyPubkey, pubkey length invalid")
		return -1
	}

	if secp.PubkeyIsValid(pubkey) != 1 {
		return -3 //tests parse and validity
	}

	var pubkey1 secp.XY
	ret := pubkey1.ParsePubkey(pubkey)

	if !ret {
		return -2 //invalid, parse fail
	}
	//fails for unknown reason
	//TODO: uncomment
	if !pubkey1.IsValid() {
		return -4 //invalid, validation fail
	}
	return 1 //valid
}

// VerifySignatureValidity verifies a signature is well formed and not malleable
func VerifySignatureValidity(sig []byte) int {
	//64+1
	if len(sig) != 65 {
		log.Fatal("1")
		return 0
	}
	//malleability check:
	//highest bit of 32nd byte must be 1
	//0x7f us 126 or 0b01111111
	if (sig[32] >> 7) == 1 {
		log.Fatal("2")
		return 0
	}
	//recovery id check
	if sig[64] >= 4 {
		log.Fatal("3")
		return 0
	}
	return 1
}

// VerifySignature for compressed signatures, does not need pubkey
func VerifySignature(msg []byte, sig []byte, pubkey1 []byte) int {
	if msg == nil || sig == nil || pubkey1 == nil {
		log.Panic("VerifySignature, ERROR: invalid input, nils")
	}
	if len(sig) != 65 {
		log.Panic("VerifySignature, invalid signature length")
	}
	if len(pubkey1) != 33 {
		log.Panic("VerifySignature, invalid pubkey length")
	}

	//malleability check:
	//to enforce malleability, highest bit of S must be 1
	//S starts at 32nd byte
	//0x80 is 0b10000000 or 128 and masks highest bit
	if (sig[32] >> 7) == 1 {
		return 0 //valid signature, but fails malleability
	}

	if sig[64] >= 4 {
		return 0 //recover byte invalid
	}

	pubkey2 := RecoverPubkey(msg, sig) //if pubkey recovered, signature valid

	if pubkey2 == nil {
		return 0
	}

	if len(pubkey2) != 33 {
		log.Panic("recovered pubkey length invalid")
	}

	if !bytes.Equal(pubkey1, pubkey2) {
		return 0 //pubkeys do not match
	}

	return 1 //valid signature
}

//SignatureErrorString returns error string for signature failure
func SignatureErrorString(msg []byte, sig []byte, pubkey1 []byte) string {

	if msg == nil || len(sig) != 65 || len(pubkey1) != 33 {
		log.Panic()
	}

	if (sig[32] >> 7) == 1 {
		return "signature fails malleability requirement"
	}

	if sig[64] >= 4 {
		return "signature recovery byte is invalid, must be 0 to 3"
	}

	pubkey2 := RecoverPubkey(msg, sig) //if pubkey recovered, signature valid
	if pubkey2 == nil {
		return "pubkey from signature failed"
	}

	if !bytes.Equal(pubkey1, pubkey2) {
		return "input pubkey and recovered pubkey do not match"
	}

	return "No Error!"
}

// RecoverPubkey recovers the public key from the signature
//recovery of pubkey means correct signature
func RecoverPubkey(msg []byte, sig []byte) []byte {
	if len(sig) != 65 {
		log.Panic()
	}

	var recid = int(sig[64])

	pubkey, ret := secp.RecoverPublicKey(
		sig[0:64],
		msg,
		recid)

	if ret != 1 {
		if DebugPrint {
			log.Printf("RecoverPubkey: code %d", ret)
		}
		return nil
	}
	//var pubkey2 []byte = pubkey1.Bytes() //compressed

	if pubkey == nil {
		log.Panic("ERROR: impossible, pubkey nil and ret ==1")
	}
	if len(pubkey) != 33 {
		log.Panic("pubkey length wrong")
	}

	return pubkey
	//nonce1.SetBytes(nonce_seed)

}

// ECDH raise a pubkey to the power of a seckey
func ECDH(pub []byte, sec []byte) []byte {
	if len(sec) != 32 {
		log.Panic()
	}

	if len(pub) != 33 {
		log.Panic()
	}

	if VerifySeckey(sec) != 1 {
		if DebugPrint {
			log.Printf("Invalid Seckey")
		}
	}

	if ret := VerifyPubkey(pub); ret != 1 {
		if DebugPrint {
			log.Printf("Invalid Pubkey, %d", ret)
		}
		return nil
	}

	pubkeyOut := secp.Multiply(pub, sec)
	if pubkeyOut == nil {
		return nil
	}
	if len(pubkeyOut) != 33 {
		log.Panic("ERROR: impossible, invalid pubkey length")
	}
	return pubkeyOut
}<|MERGE_RESOLUTION|>--- conflicted
+++ resolved
@@ -13,7 +13,6 @@
 	secp "github.com/skycoin/skycoin/src/cipher/secp256k1-go/secp256k1-go2"
 )
 
-<<<<<<< HEAD
 var (
 	ErrVerifySignatureInvalidInputsNils    = errors.New("VerifySignature, ERROR: invalid input, nils")
 	ErrVerifySignatureInvalidSigLength     = errors.New("VerifySignature, invalid signature length")
@@ -24,10 +23,9 @@
 	ErrSecp25k1SignSignatureFailed         = errors.New("Secp25k1-go, Sign, signature operation failed")
 	ErrSecp256k1InvalidLengthPubKey        = errors.New("pubkey length wrong")
 )
-=======
+
 // DebugPrint enable debug print statements
 var DebugPrint = false
->>>>>>> 7923a13a
 
 //intenal, may fail
 //may return nil
