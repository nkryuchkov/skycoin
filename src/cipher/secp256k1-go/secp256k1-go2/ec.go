--- conflicted
+++ resolved
@@ -9,10 +9,7 @@
 	skyerrors "github.com/skycoin/skycoin/src/util/errors"
 )
 
-<<<<<<< HEAD
-=======
 // Error definition
->>>>>>> 75d6d997
 var (
 	ErrMustPass64bytePubKey = errors.New("must pass in 64 byte pubkey")
 )
