--- conflicted
+++ resolved
@@ -6,16 +6,10 @@
 	"errors"
 	"log"
 
-<<<<<<< HEAD
 	skyerrors "github.com/skycoin/skycoin/src/cipher/errors"
 )
 
-=======
-	skyerrors "github.com/skycoin/skycoin/src/util/errors"
-)
-
 // Error definition
->>>>>>> 75d6d997
 var (
 	ErrMustPass64bytePubKey = errors.New("must pass in 64 byte pubkey")
 )
