/*
Package cipher implements cryptographic methods.

These methods include:

* Public and private key generation
* Address generation
* Signing

Private keys are secp256k1 keys. Addresses are base58 encoded.

All dependencies are either from the go stdlib, or are manually vendored
below this package. This manual vendoring ensures that the exact same dependencies
are used by any user of this package, regardless of their gopath.
*/
package cipher

import (
	"crypto/sha256"
	"encoding/hex"
	"errors"
	"fmt"
	"hash"
	"log"
	"time"

	"github.com/skycoin/skycoin/src/cipher/ripemd160"
	"github.com/skycoin/skycoin/src/cipher/secp256k1-go"
)

var (
	// DebugLevel1 debug level one
	DebugLevel1 = true //checks for extremely unlikely conditions (10e-40)
	// DebugLevel2 debug level two
	DebugLevel2 = true //enable checks for impossible conditions
)

// PubKey public key
type PubKey [33]byte

// RandByte returns rand N bytes
func RandByte(n int) []byte {
	return secp256k1.RandByte(n)
}

// NewPubKey converts []byte to a PubKey
func NewPubKey(b []byte) (PubKey, error) {
	p := PubKey{}
	if len(b) != len(p) {
		return PubKey{}, errors.New("Invalid public key length")
	}
	copy(p[:], b[:])

	if err := p.Verify(); err != nil {
		return PubKey{}, err
	}

	return p, nil
}

// MustNewPubKey converts []byte to a PubKey, panics on error
func MustNewPubKey(b []byte) PubKey {
	p, err := NewPubKey(b)
	if err != nil {
		log.Panic(err)
	}
	return p
}

// PubKeyFromHex generates PubKey from hex string
func PubKeyFromHex(s string) (PubKey, error) {
	b, err := hex.DecodeString(s)
	if err != nil {
		return PubKey{}, errors.New("Invalid public key")
	}
	return NewPubKey(b)
}

// MustPubKeyFromHex decodes a hex encoded PubKey, panics on error
func MustPubKeyFromHex(s string) PubKey {
	b, err := hex.DecodeString(s)
	if err != nil {
		log.Panic(err)
	}
	return MustNewPubKey(b)
}

// PubKeyFromSecKey recovers the public key for a secret key
func PubKeyFromSecKey(seckey SecKey) (PubKey, error) {
	if seckey == (SecKey{}) {
		return PubKey{}, errors.New("PubKeyFromSecKey, attempt to load null seckey, unsafe")
	}

	b := secp256k1.PubkeyFromSeckey(seckey[:])
	if b == nil {
		return PubKey{}, errors.New("PubKeyFromSecKey, pubkey recovery failed. Function assumes seckey is valid. Check seckey")
	}

	return NewPubKey(b)
}

// MustPubKeyFromSecKey recovers the public key for a secret key. Panics on error.
func MustPubKeyFromSecKey(seckey SecKey) PubKey {
	if seckey == (SecKey{}) {
		log.Panic("MustPubKeyFromSecKey, attempt to load null seckey, unsafe")
	}

	b := secp256k1.PubkeyFromSeckey(seckey[:])
	if b == nil {
		log.Panic("MustPubKeyFromSecKey, pubkey recovery failed. Function assumes seckey is valid. Check seckey")
	}

	return MustNewPubKey(b)
}

// PubKeyFromSig recovers the public key from a signed hash
func PubKeyFromSig(sig Sig, hash SHA256) (PubKey, error) {
	rawPubKey := secp256k1.RecoverPubkey(hash[:], sig[:])
	if rawPubKey == nil {
		return PubKey{}, errors.New("Invalig sig: PubKey recovery failed")
	}
	return NewPubKey(rawPubKey)
}

// Verify attempts to determine if pubkey is valid. Returns nil on success
func (pk PubKey) Verify() error {
	if secp256k1.VerifyPubkey(pk[:]) != 1 {
		return errors.New("Invalid public key")
	}
	return nil
}

// Hex returns a hex encoded PubKey string
func (pk PubKey) Hex() string {
	return hex.EncodeToString(pk[:])
}

// SecKey secret key
type SecKey [32]byte

// NewSecKey converts []byte to a SecKey
func NewSecKey(b []byte) (SecKey, error) {
	p := SecKey{}
	if len(b) != len(p) {
		return SecKey{}, errors.New("Invalid secret key length")
	}
	copy(p[:], b[:])

	// Disable the DebugLevel2 check here because it is too slow.
	// If desired, perform the full Verify() check after using this method
	if err := p.verify(false); err != nil {
		return SecKey{}, err
	}

	return p, nil
}

// MustNewSecKey converts []byte to a SecKey. Panics is []byte is not the exact size
func MustNewSecKey(b []byte) SecKey {
	p, err := NewSecKey(b)
	if err != nil {
		log.Panic(err)
	}
	return p
}

// MustSecKeyFromHex decodes a hex encoded SecKey, or panics
func MustSecKeyFromHex(s string) SecKey {
	b, err := hex.DecodeString(s)
	if err != nil {
		log.Panic(err)
	}
	return MustNewSecKey(b)
}

// SecKeyFromHex decodes a hex encoded SecKey, or panics
func SecKeyFromHex(s string) (SecKey, error) {
	b, err := hex.DecodeString(s)
	if err != nil {
		return SecKey{}, errors.New("Invalid secret key")
	}
	return NewSecKey(b)
}

// Verify attempts to determine if SecKey is valid. Returns nil on success.
// If DebugLevel2, will do additional sanity checking
func (sk SecKey) Verify() error {
	return sk.verify(DebugLevel2)
}

func (sk SecKey) verify(debugLevel2Check bool) error {
	if secp256k1.VerifySeckey(sk[:]) != 1 {
		return errors.New("Invalid secret key")
	}

	if debugLevel2Check {
		if err := CheckSecKey(sk); err != nil {
			log.Panicf("DebugLevel2, WARNING CRYPTO ARMAGEDDON: %v", err)
		}
	}

	return nil
}

// Hex returns a hex encoded SecKey string
func (sk SecKey) Hex() string {
	return hex.EncodeToString(sk[:])
}

//ECDH generates a shared secret
// A: pub1,sec1
// B: pub2,sec2
// person A sends their public key pub1
// person B sends an emphameral pubkey pub2
// person A computes cipher.ECDH(pub2, sec1)
// person B computes cipher.ECDH(pub1, sec2)
// cipher.ECDH(pub2, sec1) equals cipher.ECDH(pub1, sec2)
// This is their shared secret
func ECDH(pub PubKey, sec SecKey) ([]byte, error) {
	if err := pub.Verify(); err != nil {
		return nil, errors.New("ECDH invalid pubkey input")
	}

	// Don't perform the DebugLevel2 verification check for the secret key,
	// it is too slow to use in an ECDH context and is not important for that use case
	if err := sec.verify(false); err != nil {
		return nil, errors.New("ECDH invalid seckey input")
	}

	buff := secp256k1.ECDH(pub[:], sec[:])
	ret := SumSHA256(buff) // hash this so they cant screw up
	return ret[:], nil
}

// MustECDH calls ECDH and panics on error
func MustECDH(pub PubKey, sec SecKey) []byte {
	r, err := ECDH(pub, sec)
	if err != nil {
		log.Panic(err)
	}
	return r
}

// Sig signature
type Sig [64 + 1]byte //64 byte signature with 1 byte for key recovery

// NewSig converts []byte to a Sig
func NewSig(b []byte) (Sig, error) {
	s := Sig{}
	if len(b) != len(s) {
		return Sig{}, errors.New("Invalid signature length")
	}
	copy(s[:], b[:])
	return s, nil
}

// MustNewSig converts []byte to a Sig. Panics is []byte is not the exact size
func MustNewSig(b []byte) Sig {
	s := Sig{}
	if len(b) != len(s) {
		log.Panic("Invalid signature length")
	}
	copy(s[:], b[:])
	return s
}

// MustSigFromHex decodes a hex-encoded Sig, panicing if invalid
func MustSigFromHex(s string) Sig {
	b, err := hex.DecodeString(s)
	if err != nil {
		log.Panic(err)
	}
	return MustNewSig(b)
}

// SigFromHex generates signature from hex string
func SigFromHex(s string) (Sig, error) {
	b, err := hex.DecodeString(s)
	if err != nil {
		return Sig{}, errors.New("Invalid signature")
	}
	return NewSig(b)
}

// Hex converts signature to hex string
func (s Sig) Hex() string {
	return hex.EncodeToString(s[:])
}

// SignHash sign hash
func SignHash(hash SHA256, sec SecKey) (Sig, error) {
	if secp256k1.VerifySeckey(sec[:]) != 1 {
		// can't use sec.Verify() because that calls SignHash again, with DebugLevel2 set
		return Sig{}, errors.New("Invalid secret key")
	}
<<<<<<< HEAD

	s := secp256k1.Sign(hash[:], sec[:])

	sig, err := NewSig(s)
	if err != nil {
		return Sig{}, err
	}

=======

	s := secp256k1.Sign(hash[:], sec[:])

	sig, err := NewSig(s)
	if err != nil {
		return Sig{}, err
	}

>>>>>>> b4e4b7e6
	if DebugLevel2 || DebugLevel1 {
		// Guard against coin loss;
		// if the generated signature is somehow invalid, coins would be lost,
		// make sure that the signature is valid
		pubkey, err := PubKeyFromSig(sig, hash)
		if err != nil {
			log.Panic("MustSignHash error: pubkey from sig recovery failure")
		}
		if VerifySignature(pubkey, sig, hash) != nil {
			log.Panic("MustSignHash error: secp256k1.Sign returned non-null invalid non-null signature")
		}
		if ChkSig(AddressFromPubKey(pubkey), hash, sig) != nil {
			log.Panic("MustSignHash error: ChkSig failed for signature")
		}
	}

	return sig, nil
}

// MustSignHash sign hash, panics on error
func MustSignHash(hash SHA256, sec SecKey) Sig {
	sig, err := SignHash(hash, sec)
	if err != nil {
		log.Panic(err)
	}
	return sig
}

// ChkSig checks whether PubKey corresponding to address hash signed hash
// - recovers the PubKey from sig and hash
// - fail if PubKey cannot be be recovered
// - computes the address from the PubKey
// - fail if recovered address does not match PubKey hash
// - verify that signature is valid for hash for PubKey
func ChkSig(address Address, hash SHA256, sig Sig) error {
	rawPubKey := secp256k1.RecoverPubkey(hash[:], sig[:])
	if rawPubKey == nil {
		return errors.New("Invalig sig: PubKey recovery failed")
	}

	pubKey, err := NewPubKey(rawPubKey)
	if err != nil {
		return err
	}

	if address != AddressFromPubKey(pubKey) {
		return errors.New("Invalid sig: address does not match output address")
	}

	if secp256k1.VerifySignature(hash[:], sig[:], rawPubKey[:]) != 1 {
		return errors.New("Invalid sig: invalid for hash")
	}

	return nil
}

// VerifySignedHash this only checks that the signature can be converted to a public key
// Since there is no pubkey or address argument, it cannot check that the
// signature is valid in that context.
func VerifySignedHash(sig Sig, hash SHA256) error {
	rawPubKey := secp256k1.RecoverPubkey(hash[:], sig[:])
	if rawPubKey == nil {
		return errors.New("Failed to recover public key")
	}
	if secp256k1.VerifySignature(hash[:], sig[:], rawPubKey) != 1 {
		// If this occurs, secp256k1 is bugged
		log.Printf("Recovered public key is not valid for signed hash")
		return errors.New("Signature invalid for hash")
	}
	return nil
}

// VerifySignature verifies that hash was signed by PubKey
func VerifySignature(pubkey PubKey, sig Sig, hash SHA256) error {
	pubkeyRec, err := PubKeyFromSig(sig, hash) //recovered pubkey
	if err != nil {
		return errors.New("Invalid sig: PubKey recovery failed")
	}
	if pubkeyRec != pubkey {
		return errors.New("Recovered pubkey does not match pubkey")
	}
	if secp256k1.VerifyPubkey(pubkey[:]) != 1 {
		if DebugLevel2 {
			if secp256k1.VerifySignature(hash[:], sig[:], pubkey[:]) == 1 {
				log.Panic("VerifySignature warning, ")
			}
		}
		return errors.New("VerifySignature, secp256k1.VerifyPubkey failed")
	}
	if secp256k1.VerifySignatureValidity(sig[:]) != 1 {
		return errors.New("VerifySignature, VerifySignatureValidity failed")
	}
	if secp256k1.VerifySignature(hash[:], sig[:], pubkey[:]) != 1 {
		return errors.New("Invalid signature for this message")
	}
	return nil
}

// GenerateKeyPair creates key pair
func GenerateKeyPair() (PubKey, SecKey) {
	public, secret := secp256k1.GenerateKeyPair()

	secKey, err := NewSecKey(secret)
	if err != nil {
		log.Panicf("GenerateKeyPair: secp256k1.GenerateKeyPair returned invalid secKey: %v", err)
	}

	pubKey, err := NewPubKey(public)
	if err != nil {
		log.Panicf("GenerateKeyPair: secp256k1.GenerateKeyPair returned invalid pubKey: %v", err)
	}

	if DebugLevel1 {
		if err := CheckSecKey(secKey); err != nil {
			log.Panicf("DebugLevel1, GenerateKeyPair, generated private key failed CheckSecKey: %v", err)
		}

		if MustPubKeyFromSecKey(secKey) != pubKey {
			log.Panic("DebugLevel1, GenerateKeyPair, public key does not match private key")
		}
	}

	return pubKey, secKey
}

// GenerateDeterministicKeyPair generates deterministic key pair
func GenerateDeterministicKeyPair(seed []byte) (PubKey, SecKey, error) {
	if len(seed) == 0 {
		return PubKey{}, SecKey{}, errors.New("seed input is empty")
	}

	public, secret := secp256k1.GenerateDeterministicKeyPair(seed)

	secKey, err := NewSecKey(secret)
	if err != nil {
		log.Panicf("GenerateDeterministicKeyPair: secp256k1.GenerateDeterministicKeyPair returned invalid secKey: %v", err)
	}

	pubKey, err := NewPubKey(public)
	if err != nil {
		log.Panicf("GenerateDeterministicKeyPair: secp256k1.GenerateDeterministicKeyPair returned invalid pubKey: %v", err)
	}

	if DebugLevel1 {
		if err := CheckSecKey(secKey); err != nil {
			log.Panicf("DebugLevel1, GenerateDeterministicKeyPair, CheckSecKey failed: %v", err)
		}

		if MustPubKeyFromSecKey(secKey) != pubKey {
			log.Panic("DebugLevel1, GenerateDeterministicKeyPair, public key does not match private key")
		}
	}

	return pubKey, secKey, nil
}

// MustGenerateDeterministicKeyPair generates deterministic key pair, panics on error
func MustGenerateDeterministicKeyPair(seed []byte) (PubKey, SecKey) {
	p, s, err := GenerateDeterministicKeyPair(seed)
	if err != nil {
		log.Panic(err)
	}
	return p, s
}

// DeterministicKeyPairIterator takes SHA256 value, returns a new
// SHA256 value and publickey and private key. Apply multiple times
// feeding the SHA256 value back into generate sequence of keys
func DeterministicKeyPairIterator(seed []byte) ([]byte, PubKey, SecKey, error) {
	if len(seed) == 0 {
		return nil, PubKey{}, SecKey{}, errors.New("seed input is empty")
	}

	hash, public, secret := secp256k1.DeterministicKeyPairIterator(seed)

	secKey := MustNewSecKey(secret)
	pubKey := MustNewPubKey(public)

	if DebugLevel1 {
		if err := CheckSecKey(secKey); err != nil {
			log.Panicf("DebugLevel1, DeterministicKeyPairIterator, CheckSecKey failed: %v", err)
		}

		if MustPubKeyFromSecKey(secKey) != pubKey {
			log.Panic("DebugLevel1, DeterministicKeyPairIterator, public key does not match private key")
		}
	}

	return hash, pubKey, secKey, nil
}

// MustDeterministicKeyPairIterator takes SHA256 value, returns a new
// SHA256 value and publickey and private key. Apply multiple times
// feeding the SHA256 value back into generate sequence of keys, panics on error
func MustDeterministicKeyPairIterator(seed []byte) ([]byte, PubKey, SecKey) {
	hash, p, s, err := DeterministicKeyPairIterator(seed)
	if err != nil {
		log.Panic(err)
	}
	return hash, p, s
}

// GenerateDeterministicKeyPairs returns sequence of n private keys from initial seed
func GenerateDeterministicKeyPairs(seed []byte, n int) ([]SecKey, error) {
	_, keys, err := GenerateDeterministicKeyPairsSeed(seed, n)
	return keys, err
}

// MustGenerateDeterministicKeyPairs returns sequence of n private keys from initial seed, panics on error
func MustGenerateDeterministicKeyPairs(seed []byte, n int) []SecKey {
	keys, err := GenerateDeterministicKeyPairs(seed, n)
	if err != nil {
		log.Panic(err)
	}
	return keys
}

// GenerateDeterministicKeyPairsSeed returns sequence of n private keys from initial seed, and return the new seed
func GenerateDeterministicKeyPairsSeed(seed []byte, n int) ([]byte, []SecKey, error) {
	var keys []SecKey
	var seckey SecKey
	for i := 0; i < n; i++ {
		var err error
		seed, _, seckey, err = DeterministicKeyPairIterator(seed)
		if err != nil {
			return nil, nil, err
		}
		keys = append(keys, seckey)
	}
	return seed, keys, nil
}

// MustGenerateDeterministicKeyPairsSeed returns sequence of n private keys from initial seed, and return the new seed
func MustGenerateDeterministicKeyPairsSeed(seed []byte, n int) ([]byte, []SecKey) {
	newSeed, keys, err := GenerateDeterministicKeyPairsSeed(seed, n)
	if err != nil {
		log.Panic(err)
	}
	return newSeed, keys
}

// CheckSecKey test seckey hash
func CheckSecKey(seckey SecKey) error {
	hash := SumSHA256([]byte(time.Now().String()))
	return CheckSecKeyHash(seckey, hash)
}

// CheckSecKeyHash performs a series of tests to determine if a seckey is valid.
// All generated keys and keys loaded from disc must pass the CheckSecKey suite.
// TestPrivKey returns error if a key fails any test in the test suite.
func CheckSecKeyHash(seckey SecKey, hash SHA256) error {
	// check seckey with verify
	if secp256k1.VerifySeckey(seckey[:]) != 1 {
		return errors.New("Seckey verification failed")
	}

	// check pubkey recovery
	pubkey, err := PubKeyFromSecKey(seckey)
	if err != nil {
		return err
	}
	if pubkey == (PubKey{}) {
		return errors.New("impossible error, CheckSecKey, nil pubkey recovered")
	}
	// verify recovered pubkey
	if secp256k1.VerifyPubkey(pubkey[:]) != 1 {
		return errors.New("impossible error, CheckSecKey, Derived Pubkey verification failed")
	}

	// check signature production
	sig, err := SignHash(hash, seckey)
	if err != nil {
		return fmt.Errorf("SignHash failed: %v", err)
	}

	pubkey2, err := PubKeyFromSig(sig, hash)
	if err != nil {
		return fmt.Errorf("PubKeyFromSig failed: %v", err)
	}
	if pubkey != pubkey2 {
		return errors.New("Recovered pubkey does not match signed hash")
	}

	// check pubkey recovered from sig
	recoveredPubkey, err := PubKeyFromSig(sig, hash)
	if err != nil {
		return fmt.Errorf("impossible error, CheckSecKey, pubkey recovery from signature failed: %v", err)
	}
	if pubkey != recoveredPubkey {
		return errors.New("impossible error CheckSecKey, pubkey does not match recovered pubkey")
	}

	// verify produced signature
	err = VerifySignature(pubkey, sig, hash)
	if err != nil {
		return fmt.Errorf("impossible error, CheckSecKey, verify signature failed for sig: %v", err)
	}

	// verify ChkSig
	addr := AddressFromPubKey(pubkey)
	err = ChkSig(addr, hash, sig)
	if err != nil {
		return fmt.Errorf("impossible error CheckSecKey, ChkSig Failed, should not get this far: %v", err)
	}

	// verify VerifySignedHash
	err = VerifySignedHash(sig, hash)
	if err != nil {
		return fmt.Errorf("VerifySignedHash failed: %v", err)
	}

	return nil
}

func init() {
	ripemd160HashPool = make(chan hash.Hash, ripemd160HashPoolSize)
	for i := 0; i < ripemd160HashPoolSize; i++ {
		ripemd160HashPool <- ripemd160.New()
	}

	sha256HashPool = make(chan hash.Hash, sha256HashPoolSize)
	for i := 0; i < sha256HashPoolSize; i++ {
		sha256HashPool <- sha256.New()
	}

	// Do not allow program to start if crypto tests fail
	pubkey, seckey := GenerateKeyPair()
	if err := CheckSecKey(seckey); err != nil {
		log.Fatalf("CRYPTOGRAPHIC INTEGRITY CHECK FAILED: TERMINATING PROGRAM TO PROTECT COINS: %v", err)
	}
	if MustPubKeyFromSecKey(seckey) != pubkey {
		log.Fatal("DebugLevel1, GenerateKeyPair, public key does not match private key")
	}
}<|MERGE_RESOLUTION|>--- conflicted
+++ resolved
@@ -293,7 +293,6 @@
 		// can't use sec.Verify() because that calls SignHash again, with DebugLevel2 set
 		return Sig{}, errors.New("Invalid secret key")
 	}
-<<<<<<< HEAD
 
 	s := secp256k1.Sign(hash[:], sec[:])
 
@@ -302,16 +301,6 @@
 		return Sig{}, err
 	}
 
-=======
-
-	s := secp256k1.Sign(hash[:], sec[:])
-
-	sig, err := NewSig(s)
-	if err != nil {
-		return Sig{}, err
-	}
-
->>>>>>> b4e4b7e6
 	if DebugLevel2 || DebugLevel1 {
 		// Guard against coin loss;
 		// if the generated signature is somehow invalid, coins would be lost,
