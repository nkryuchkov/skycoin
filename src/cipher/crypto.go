--- conflicted
+++ resolved
@@ -36,13 +36,8 @@
 
 	// ErrInvalidLengthPubKey  Invalid public key length
 	ErrInvalidLengthPubKey = errors.New("Invalid public key length")
-<<<<<<< HEAD
-	// ErrPubKeyFromNullSecKey PubKeyFromSecKey, attempt to load null seckey, unsafe
-	ErrPubKeyFromNullSecKey = errors.New("PubKeyFromSecKey, attempt to load null seckey, unsafe")
-=======
 	// ErrPubKeyFromNullSecKey Attempt to load null seckey, unsafe
 	ErrPubKeyFromNullSecKey = errors.New("Attempt to load null seckey, unsafe")
->>>>>>> f05b4455
 	// ErrPubKeyFromBadSecKey  PubKeyFromSecKey, pubkey recovery failed. Function
 	ErrPubKeyFromBadSecKey = errors.New("PubKeyFromSecKey, pubkey recovery failed. Function " +
 		"assumes seckey is valid. Check seckey")
