--- conflicted
+++ resolved
@@ -17,22 +17,12 @@
 
 type TransactionHeader struct { //not hashed
     Hash SHA256 //inner hash
-    Sigs []Sig  //list of signatures, 64+1 bytes
-}
-
-<<<<<<< HEAD
-/*
-	Can remove SigIdx; recover address from signature
-	- only saves 2 bytes
-	Require Sigs are sorted to enforce immutability?
-	- SidIdx enforces immutability
-    len(Header.Sigs) must equal len(In) and index of txn in In corresponds
-    with index in Header.Sigs
-*/
-=======
->>>>>>> 60ce037d
+    Sigs []Sig  //list of signatures, 64+1 bytes each
+}
+
 type TransactionInput struct {
-    UxOut SHA256 //Unspent Block that is being spent
+    // Unspent output that is being spent
+    UxOut SHA256
 }
 
 //hash output/name is function of Hash
@@ -106,7 +96,7 @@
 
     //artificial restriction to prevent spam
     for _, txo := range self.Out {
-        if txo.Coins % 10e6 != 0 {
+        if txo.Coins%10e6 != 0 {
             return errors.New("Error: transaction outputs must be multiple of 10e6 base units")
         }
     }
@@ -138,19 +128,8 @@
 }
 
 // Signs a TransactionInput at its signature index
-<<<<<<< HEAD
 func (self *Transaction) signInput(idx uint16, sec SecKey, h SHA256) {
     sig, err := SignHash(h, sec)
-=======
-func (self *Transaction) SignInput(idx uint16, sec SecKey) {
-    if self.Header.Hash != self.hashInner() {
-        //set inputs, set outputs, then set hash, then sign hash for each input address
-        log.Panic("SignInput Error: programmer error transaction not finalized, finalize hash before signing")
-    }
-    hash := self.Header.Hash
-
-    sig, err := SignHash(hash, sec)
->>>>>>> 60ce037d
     if err != nil {
         log.Panic("Failed to sign hash")
     }
@@ -169,7 +148,6 @@
 }
 
 // Signs all inputs in the transaction
-<<<<<<< HEAD
 func (self *Transaction) SignInputs(keys []SecKey) {
     if len(self.Header.Sigs) != 0 {
         log.Panic("Transaction has been signed")
@@ -181,11 +159,6 @@
     h := self.hashInner()
     for i, _ := range self.In {
         self.signInput(uint16(i), keys[i], h)
-=======
-func (self *Transaction) SignInputs(keys map[uint16]SecKey) {
-    for _, ti := range self.In {
-        self.SignInput(ti.SigIdx, keys[ti.SigIdx])
->>>>>>> 60ce037d
     }
 }
 
