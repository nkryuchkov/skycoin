package coin

import (
	"bytes"
	"errors"
	"math"
	"sort"
	"strings"
	"testing"

	"github.com/stretchr/testify/require"

	"github.com/skycoin/skycoin/src/cipher"
	"github.com/skycoin/skycoin/src/cipher/encoder"
	"github.com/skycoin/skycoin/src/testutil"
	_require "github.com/skycoin/skycoin/src/testutil/require"
)

func makeTransactionFromUxOut(ux UxOut, s cipher.SecKey) Transaction {
	tx := Transaction{}
	tx.PushInput(ux.Hash())
	tx.PushOutput(makeAddress(), 1e6, 50)
	tx.PushOutput(makeAddress(), 5e6, 50)
	tx.SignInputs([]cipher.SecKey{s})
	tx.UpdateHeader()
	return tx
}

func makeTransaction(t *testing.T) Transaction {
	ux, s := makeUxOutWithSecret(t)
	return makeTransactionFromUxOut(ux, s)
}

func makeTransactions(t *testing.T, n int) Transactions { // nolint: unparam
	txns := make(Transactions, n)
	for i := range txns {
		txns[i] = makeTransaction(t)
	}
	return txns
}

func makeAddress() cipher.Address {
	p, _ := cipher.GenerateKeyPair()
	return cipher.AddressFromPubKey(p)
}

func copyTransaction(tx Transaction) Transaction {
	txo := Transaction{}
	txo.Length = tx.Length
	txo.Type = tx.Type
	txo.InnerHash = tx.InnerHash
	txo.Sigs = make([]cipher.Sig, len(tx.Sigs))
	copy(txo.Sigs, tx.Sigs)
	txo.In = make([]cipher.SHA256, len(tx.In))
	copy(txo.In, tx.In)
	txo.Out = make([]TransactionOutput, len(tx.Out))
	copy(txo.Out, tx.Out)
	return txo
}

func TestTransactionVerify(t *testing.T) {
	// Mismatch header hash
	tx := makeTransaction(t)
	tx.InnerHash = cipher.SHA256{}
	testutil.RequireError(t, tx.Verify(), "Invalid header hash")

	// No inputs
	tx = makeTransaction(t)
	tx.In = make([]cipher.SHA256, 0)
	tx.UpdateHeader()
	testutil.RequireError(t, tx.Verify(), "No inputs")

	// No outputs
	tx = makeTransaction(t)
	tx.Out = make([]TransactionOutput, 0)
	tx.UpdateHeader()
	testutil.RequireError(t, tx.Verify(), "No outputs")

	// Invalid number of sigs
	tx = makeTransaction(t)
	tx.Sigs = make([]cipher.Sig, 0)
	tx.UpdateHeader()
	testutil.RequireError(t, tx.Verify(), "Invalid number of signatures")
	tx.Sigs = make([]cipher.Sig, 20)
	tx.UpdateHeader()
	testutil.RequireError(t, tx.Verify(), "Invalid number of signatures")

	// Too many sigs & inputs
	tx = makeTransaction(t)
	tx.Sigs = make([]cipher.Sig, math.MaxUint16)
	tx.In = make([]cipher.SHA256, math.MaxUint16)
	tx.UpdateHeader()
	testutil.RequireError(t, tx.Verify(), "Too many signatures and inputs")

	// Duplicate inputs
	ux, s := makeUxOutWithSecret(t)
	tx = makeTransactionFromUxOut(ux, s)
	tx.PushInput(tx.In[0])
	tx.Sigs = nil
	tx.SignInputs([]cipher.SecKey{s, s})
	tx.UpdateHeader()
	testutil.RequireError(t, tx.Verify(), "Duplicate spend")

	// Duplicate outputs
	tx = makeTransaction(t)
	to := tx.Out[0]
	tx.PushOutput(to.Address, to.Coins, to.Hours)
	tx.UpdateHeader()
	testutil.RequireError(t, tx.Verify(), "Duplicate output in transaction")

	// Invalid signature, empty
	tx = makeTransaction(t)
	tx.Sigs[0] = cipher.Sig{}
	testutil.RequireError(t, tx.Verify(), "Invalig sig: PubKey recovery failed")
	// We can't check here for other invalid signatures:
	//      - Signatures signed by someone else, spending coins they don't own
	//      - Signature is for wrong hash
	// This must be done by blockchain tests, because we need the address
	// from the unspent being spent

	// Output coins are 0
	tx = makeTransaction(t)
	tx.Out[0].Coins = 0
	tx.UpdateHeader()
	testutil.RequireError(t, tx.Verify(), "Zero coin output")

	// Output coin overflow
	tx = makeTransaction(t)
	tx.Out[0].Coins = math.MaxUint64 - 3e6
	tx.UpdateHeader()
	testutil.RequireError(t, tx.Verify(), "Output coins overflow")

	// Output coins are not multiples of 1e6 (valid, decimal restriction is not enforced here)
	tx = makeTransaction(t)
	tx.Out[0].Coins += 10
	tx.UpdateHeader()
	tx.Sigs = nil
	tx.SignInputs([]cipher.SecKey{genSecret})
	require.NotEqual(t, tx.Out[0].Coins%1e6, uint64(0))
	require.NoError(t, tx.Verify())

	// Valid
	tx = makeTransaction(t)
	tx.Out[0].Coins = 10e6
	tx.Out[1].Coins = 1e6
	tx.UpdateHeader()
	require.Nil(t, tx.Verify())
}

func TestTransactionVerifyInput(t *testing.T) {
	// Invalid uxIn args
	tx := makeTransaction(t)
	_require.PanicsWithLogMessage(t, "tx.In != uxIn", func() {
		tx.VerifyInput(nil)
	})
	_require.PanicsWithLogMessage(t, "tx.In != uxIn", func() {
		tx.VerifyInput(UxArray{})
	})
	_require.PanicsWithLogMessage(t, "tx.In != uxIn", func() {
		tx.VerifyInput(make(UxArray, 3))
	})

	// tx.In != tx.Sigs
	ux, s := makeUxOutWithSecret(t)
	tx = makeTransactionFromUxOut(ux, s)
	tx.Sigs = []cipher.Sig{}
	_require.PanicsWithLogMessage(t, "tx.In != tx.Sigs", func() {
		tx.VerifyInput(UxArray{ux})
	})

	ux, s = makeUxOutWithSecret(t)
	tx = makeTransactionFromUxOut(ux, s)
	tx.Sigs = append(tx.Sigs, cipher.Sig{})
	_require.PanicsWithLogMessage(t, "tx.In != tx.Sigs", func() {
		tx.VerifyInput(UxArray{ux})
	})

	// tx.InnerHash != tx.HashInner()
	ux, s = makeUxOutWithSecret(t)
	tx = makeTransactionFromUxOut(ux, s)
	tx.InnerHash = cipher.SHA256{}
	_require.PanicsWithLogMessage(t, "Invalid Tx Inner Hash", func() {
		tx.VerifyInput(UxArray{ux})
	})

	// tx.In does not match uxIn hashes
	ux, s = makeUxOutWithSecret(t)
	tx = makeTransactionFromUxOut(ux, s)
	_require.PanicsWithLogMessage(t, "Ux hash mismatch", func() {
		tx.VerifyInput(UxArray{UxOut{}})
	})

	// Invalid signature
	ux, s = makeUxOutWithSecret(t)
	tx = makeTransactionFromUxOut(ux, s)
	tx.Sigs[0] = cipher.Sig{}
	err := tx.VerifyInput(UxArray{ux})
	testutil.RequireError(t, err, "Signature not valid for output being spent")

	// Valid
	ux, s = makeUxOutWithSecret(t)
	tx = makeTransactionFromUxOut(ux, s)
	err = tx.VerifyInput(UxArray{ux})
	require.NoError(t, err)
}

func TestTransactionPushInput(t *testing.T) {
	tx := &Transaction{}
	ux := makeUxOut(t)
	require.Equal(t, tx.PushInput(ux.Hash()), uint16(0))
	require.Equal(t, len(tx.In), 1)
	require.Equal(t, tx.In[0], ux.Hash())
	tx.In = append(tx.In, make([]cipher.SHA256, math.MaxUint16)...)
	ux = makeUxOut(t)
	require.Panics(t, func() { tx.PushInput(ux.Hash()) })
}

func TestTransactionPushOutput(t *testing.T) {
	tx := &Transaction{}
	a := makeAddress()
	tx.PushOutput(a, 100, 150)
	require.Equal(t, len(tx.Out), 1)
	require.Equal(t, tx.Out[0], TransactionOutput{
		Address: a,
		Coins:   100,
		Hours:   150,
	})
	for i := 1; i < 20; i++ {
		a := makeAddress()
		tx.PushOutput(a, uint64(i*100), uint64(i*50))
		require.Equal(t, len(tx.Out), i+1)
		require.Equal(t, tx.Out[i], TransactionOutput{
			Address: a,
			Coins:   uint64(i * 100),
			Hours:   uint64(i * 50),
		})
	}
}

func TestTransactionSignInputs(t *testing.T) {
	tx := &Transaction{}
	// Panics if txns already signed
	tx.Sigs = append(tx.Sigs, cipher.Sig{})
	require.Panics(t, func() { tx.SignInputs([]cipher.SecKey{}) })
	// Panics if not enough keys
	tx = &Transaction{}
	ux, s := makeUxOutWithSecret(t)
	tx.PushInput(ux.Hash())
	ux2, s2 := makeUxOutWithSecret(t)
	tx.PushInput(ux2.Hash())
	tx.PushOutput(makeAddress(), 40, 80)
	require.Equal(t, len(tx.Sigs), 0)
	require.Panics(t, func() { tx.SignInputs([]cipher.SecKey{s}) })
	require.Equal(t, len(tx.Sigs), 0)
	// Valid signing
	h := tx.HashInner()
	require.NotPanics(t, func() { tx.SignInputs([]cipher.SecKey{s, s2}) })
	require.Equal(t, len(tx.Sigs), 2)
	require.Equal(t, tx.HashInner(), h)
	p := cipher.PubKeyFromSecKey(s)
	a := cipher.AddressFromPubKey(p)
	p = cipher.PubKeyFromSecKey(s2)
	a2 := cipher.AddressFromPubKey(p)
	require.Nil(t, cipher.ChkSig(a, cipher.AddSHA256(h, tx.In[0]), tx.Sigs[0]))
	require.Nil(t, cipher.ChkSig(a2, cipher.AddSHA256(h, tx.In[1]), tx.Sigs[1]))
	require.NotNil(t, cipher.ChkSig(a, h, tx.Sigs[1]))
	require.NotNil(t, cipher.ChkSig(a2, h, tx.Sigs[0]))
}

func TestTransactionHash(t *testing.T) {
	tx := makeTransaction(t)
	require.NotEqual(t, tx.Hash(), cipher.SHA256{})
	require.NotEqual(t, tx.HashInner(), tx.Hash())
}

func TestTransactionUpdateHeader(t *testing.T) {
	tx := makeTransaction(t)
	h := tx.InnerHash
	tx.InnerHash = cipher.SHA256{}
	tx.UpdateHeader()
	require.NotEqual(t, tx.InnerHash, cipher.SHA256{})
	require.Equal(t, tx.InnerHash, h)
	require.Equal(t, tx.InnerHash, tx.HashInner())
}

func TestTransactionHashInner(t *testing.T) {
	tx := makeTransaction(t)

	h := tx.HashInner()
	require.NotEqual(t, h, cipher.SHA256{})

	// If tx.In is changed, hash should change
	tx2 := copyTransaction(tx)
	ux := makeUxOut(t)
	tx2.In[0] = ux.Hash()
	require.NotEqual(t, tx, tx2)
	require.Equal(t, tx2.In[0], ux.Hash())
	require.NotEqual(t, tx.HashInner(), tx2.HashInner())

	// If tx.Out is changed, hash should change
	tx2 = copyTransaction(tx)
	a := makeAddress()
	tx2.Out[0].Address = a
	require.NotEqual(t, tx, tx2)
	require.Equal(t, tx2.Out[0].Address, a)
	require.NotEqual(t, tx.HashInner(), tx2.HashInner())

	// If tx.Head is changed, hash should not change
	tx2 = copyTransaction(tx)
	tx.Sigs = append(tx.Sigs, cipher.Sig{})
	require.Equal(t, tx.HashInner(), tx2.HashInner())
}

func TestTransactionSerialization(t *testing.T) {
	tx := makeTransaction(t)
	b := tx.Serialize()
	tx2, err := TransactionDeserialize(b)
	require.NoError(t, err)
	require.Equal(t, tx, tx2)
	// Invalid deserialization
	require.Panics(t, func() { MustTransactionDeserialize([]byte{0x04}) })
}

func TestTransactionOutputHours(t *testing.T) {
	tx := Transaction{}
	tx.PushOutput(makeAddress(), 1e6, 100)
	tx.PushOutput(makeAddress(), 1e6, 200)
	tx.PushOutput(makeAddress(), 1e6, 500)
	tx.PushOutput(makeAddress(), 1e6, 0)
	hours, err := tx.OutputHours()
	require.NoError(t, err)
	require.Equal(t, hours, uint64(800))

	tx.PushOutput(makeAddress(), 1e6, math.MaxUint64-700)
	_, err = tx.OutputHours()
	testutil.RequireError(t, err, "Transaction output hours overflow")
}

<<<<<<< HEAD
type outAddr struct {
	Addr  cipher.Address
	Coins uint64
	Hours uint64
}

func makeTx(s cipher.SecKey, ux *UxOut, outs []outAddr, tm uint64, seq uint64) (*Transaction, UxArray) {
	if ux == nil {
		// genesis block tx.
		tx := Transaction{}
		tx.PushOutput(outs[0].Addr, outs[0].Coins, outs[0].Hours)
		_, s = cipher.GenerateKeyPair()
		ux := UxOut{
			Head: UxHead{
				Time:  100,
				BkSeq: 0,
			},
			Body: UxBody{
				SrcTransaction: tx.InnerHash,
				Address:        outs[0].Addr,
				Coins:          outs[0].Coins,
				Hours:          outs[0].Hours,
			},
		}
		return &tx, []UxOut{ux}
	}

	tx := Transaction{}
	tx.PushInput(ux.Hash())
	tx.SignInputs([]cipher.SecKey{s})
	for _, o := range outs {
		tx.PushOutput(o.Addr, o.Coins, o.Hours)
	}
	tx.UpdateHeader()

	uxo := make(UxArray, len(tx.Out))
	for i := range tx.Out {
		uxo[i] = UxOut{
			Head: UxHead{
				Time:  tm,
				BkSeq: seq,
			},
			Body: UxBody{
				SrcTransaction: tx.Hash(),
				Address:        tx.Out[i].Address,
				Coins:          tx.Out[i].Coins,
				Hours:          tx.Out[i].Hours,
			},
		}
	}
	return &tx, uxo
}

=======
>>>>>>> 4b87238a
func TestTransactionsSize(t *testing.T) {
	txns := makeTransactions(t, 10)
	size := 0
	for _, tx := range txns {
		size += len(encoder.Serialize(&tx))
	}
	require.NotEqual(t, size, 0)
	require.Equal(t, txns.Size(), size)
}

func TestTransactionsHashes(t *testing.T) {
	txns := make(Transactions, 4)
	for i := 0; i < len(txns); i++ {
		txns[i] = makeTransaction(t)
	}
	hashes := txns.Hashes()
	require.Equal(t, len(hashes), 4)
	for i, h := range hashes {
		require.Equal(t, h, txns[i].Hash())
	}
}

func TestTransactionsTruncateBytesTo(t *testing.T) {
	txns := makeTransactions(t, 10)
	trunc := 0
	for i := 0; i < len(txns)/2; i++ {
		trunc += txns[i].Size()
	}
	// Truncating halfway
	txns2 := txns.TruncateBytesTo(trunc)
	require.Equal(t, len(txns2), len(txns)/2)
	require.Equal(t, txns2.Size(), trunc)

	// Stepping into next boundary has same cutoff, must exceed
	trunc++
	txns2 = txns.TruncateBytesTo(trunc)
	require.Equal(t, len(txns2), len(txns)/2)
	require.Equal(t, txns2.Size(), trunc-1)

	// Moving to 1 before next level
	trunc += txns[5].Size() - 2
	txns2 = txns.TruncateBytesTo(trunc)
	require.Equal(t, len(txns2), len(txns)/2)
	require.Equal(t, txns2.Size(), trunc-txns[5].Size()+1)

	// Moving to next level
	trunc++
	txns2 = txns.TruncateBytesTo(trunc)
	require.Equal(t, len(txns2), len(txns)/2+1)
	require.Equal(t, txns2.Size(), trunc)

	// Truncating to full available amt
	trunc = txns.Size()
	txns2 = txns.TruncateBytesTo(trunc)
	require.Equal(t, txns, txns2)
	require.Equal(t, txns2.Size(), trunc)

	// Truncating over amount
	trunc++
	txns2 = txns.TruncateBytesTo(trunc)
	require.Equal(t, txns, txns2)
	require.Equal(t, txns2.Size(), trunc-1)

	// Truncating to 0
	trunc = 0
	txns2 = txns.TruncateBytesTo(0)
	require.Equal(t, len(txns2), 0)
	require.Equal(t, txns2.Size(), trunc)
}

func TestVerifyTransactionCoinsSpending(t *testing.T) {
	// Input coins overflow
	// Insufficient coins
	// Destroy coins

	type ux struct {
		coins uint64
		hours uint64
	}

	cases := []struct {
		name   string
		inUxs  []ux
		outUxs []ux
		err    error
	}{
		{
			name: "Input coins overflow",
			inUxs: []ux{
				{
					coins: math.MaxUint64 - 1e6 + 1,
					hours: 10,
				},
				{
					coins: 1e6,
					hours: 0,
				},
			},
			err: errors.New("Transaction input coins overflow"),
		},

		{
			name: "Output coins overflow",
			inUxs: []ux{
				{
					coins: 10e6,
					hours: 10,
				},
			},
			outUxs: []ux{
				{
					coins: math.MaxUint64 - 10e6 + 1,
					hours: 0,
				},
				{
					coins: 20e6,
					hours: 1,
				},
			},
			err: errors.New("Transaction output coins overflow"),
		},

		{
			name: "Insufficient coins",
			inUxs: []ux{
				{
					coins: 10e6,
					hours: 10,
				},
				{
					coins: 15e6,
					hours: 10,
				},
			},
			outUxs: []ux{
				{
					coins: 20e6,
					hours: 1,
				},
				{
					coins: 10e6,
					hours: 1,
				},
			},
			err: errors.New("Insufficient coins"),
		},

		{
			name: "Destroyed coins",
			inUxs: []ux{
				{
					coins: 10e6,
					hours: 10,
				},
				{
					coins: 15e6,
					hours: 10,
				},
			},
			outUxs: []ux{
				{
					coins: 5e6,
					hours: 1,
				},
				{
					coins: 10e6,
					hours: 1,
				},
			},
			err: errors.New("Transactions may not destroy coins"),
		},

		{
			name: "valid",
			inUxs: []ux{
				{
					coins: 10e6,
					hours: 10,
				},
				{
					coins: 15e6,
					hours: 10,
				},
			},
			outUxs: []ux{
				{
					coins: 10e6,
					hours: 11,
				},
				{
					coins: 10e6,
					hours: 1,
				},
				{
					coins: 5e6,
					hours: 0,
				},
			},
		},
	}

	for _, tc := range cases {
		t.Run(tc.name, func(t *testing.T) {
			var uxIn, uxOut UxArray

			for _, ch := range tc.inUxs {
				uxIn = append(uxIn, UxOut{
					Body: UxBody{
						Coins: ch.coins,
						Hours: ch.hours,
					},
				})
			}

			for _, ch := range tc.outUxs {
				uxOut = append(uxOut, UxOut{
					Body: UxBody{
						Coins: ch.coins,
						Hours: ch.hours,
					},
				})
			}

			err := VerifyTransactionCoinsSpending(uxIn, uxOut)
			require.Equal(t, tc.err, err)
		})
	}
}

func TestVerifyTransactionHoursSpending(t *testing.T) {
	// Input hours overflow
	// Insufficient hours
	// NOTE: does not check for hours overflow, that had to be moved to soft constraints
	// NOTE: if uxIn.CoinHours() fails during the addition of earned hours to base hours,
	// the error is ignored and treated as 0 hours

	type ux struct {
		coins uint64
		hours uint64
	}

	cases := []struct {
		name     string
		inUxs    []ux
		outUxs   []ux
		headTime uint64
		err      string
	}{
		{
			name: "Input hours overflow",
			inUxs: []ux{
				{
					coins: 3e6,
					hours: math.MaxUint64 - 1e6 + 1,
				},
				{
					coins: 1e6,
					hours: 1e6,
				},
			},
			err: "Transaction input hours overflow",
		},

		{
			name: "Insufficient coin hours",
			inUxs: []ux{
				{
					coins: 10e6,
					hours: 10,
				},
				{
					coins: 15e6,
					hours: 10,
				},
			},
			outUxs: []ux{
				{
					coins: 15e6,
					hours: 10,
				},
				{
					coins: 10e6,
					hours: 11,
				},
			},
			err: "Insufficient coin hours",
		},

		{
			name: "coin hours time calculation overflow",
			inUxs: []ux{
				{
					coins: 10e6,
					hours: 10,
				},
				{
					coins: 15e6,
					hours: 10,
				},
			},
			outUxs: []ux{
				{
					coins: 10e6,
					hours: 11,
				},
				{
					coins: 10e6,
					hours: 1,
				},
				{
					coins: 5e6,
					hours: 0,
				},
			},
			headTime: math.MaxUint64,
			err:      "UxOut.CoinHours: Calculating whole coin seconds overflows uint64 seconds=18446744073709551615 coins=10 uxid=",
		},

		{
			name:     "Invalid (coin hours overflow when adding earned hours, which is treated as 0, and now enough coin hours)",
			headTime: 1e6,
			inUxs: []ux{
				{
					coins: 10e6,
					hours: math.MaxUint64,
				},
			},
			outUxs: []ux{
				{
					coins: 10e6,
					hours: 1,
				},
			},
			err: "Insufficient coin hours",
		},

		{
			name:     "Valid (coin hours overflow when adding earned hours, which is treated as 0, but not sending any hours)",
			headTime: 1e6,
			inUxs: []ux{
				{
					coins: 10e6,
					hours: math.MaxUint64,
				},
			},
			outUxs: []ux{
				{
					coins: 10e6,
					hours: 0,
				},
			},
		},

		{
			name: "Valid (base inputs have insufficient coin hours, but have sufficient after adjusting coinhours by headTime)",
			inUxs: []ux{
				{
					coins: 10e6,
					hours: 10,
				},
				{
					coins: 15e6,
					hours: 10,
				},
			},
			outUxs: []ux{
				{
					coins: 15e6,
					hours: 10,
				},
				{
					coins: 10e6,
					hours: 11,
				},
			},
			headTime: 1492707255,
		},

		{
			name: "valid",
			inUxs: []ux{
				{
					coins: 10e6,
					hours: 10,
				},
				{
					coins: 15e6,
					hours: 10,
				},
			},
			outUxs: []ux{
				{
					coins: 10e6,
					hours: 11,
				},
				{
					coins: 10e6,
					hours: 1,
				},
				{
					coins: 5e6,
					hours: 0,
				},
			},
		},
	}

	for _, tc := range cases {
		t.Run(tc.name, func(t *testing.T) {
			var uxIn, uxOut UxArray

			for _, ch := range tc.inUxs {
				uxIn = append(uxIn, UxOut{
					Body: UxBody{
						Coins: ch.coins,
						Hours: ch.hours,
					},
				})
			}

			for _, ch := range tc.outUxs {
				uxOut = append(uxOut, UxOut{
					Body: UxBody{
						Coins: ch.coins,
						Hours: ch.hours,
					},
				})
			}

			err := VerifyTransactionHoursSpending(tc.headTime, uxIn, uxOut)
			if tc.err == "" {
				require.NoError(t, err)
			} else {
				require.Error(t, err)
				require.True(t, strings.HasPrefix(err.Error(), tc.err))
			}
		})
	}
}

func TestTransactionsFees(t *testing.T) {
	calc := func(tx *Transaction) (uint64, error) {
		return 1, nil
	}

	var txns Transactions

	// Nil txns
	fee, err := txns.Fees(calc)
	require.NoError(t, err)
	require.Equal(t, uint64(0), fee)

	txns = append(txns, Transaction{})
	txns = append(txns, Transaction{})

	// 2 transactions, calc() always returns 1
	fee, err = txns.Fees(calc)
	require.NoError(t, err)
	require.Equal(t, uint64(2), fee)

	// calc error
	failingCalc := func(tx *Transaction) (uint64, error) {
		return 0, errors.New("bad calc")
	}
	_, err = txns.Fees(failingCalc)
	testutil.RequireError(t, err, "bad calc")

	// summing of calculated fees overflows
	overflowCalc := func(tx *Transaction) (uint64, error) {
		return math.MaxUint64, nil
	}

	_, err = txns.Fees(overflowCalc)
	testutil.RequireError(t, err, "Transactions fee totals overflow")
}

func TestSortTransactions(t *testing.T) {
	n := 6
	var txns Transactions
	for i := 0; i < n; i++ {
		txn := Transaction{}
		txn.PushOutput(makeAddress(), 1e6, uint64(i*1e3))
		txn.UpdateHeader()
		txns = append(txns, txn)
	}

	var hashSortedTxns Transactions
	for _, txn := range txns {
		hashSortedTxns = append(hashSortedTxns, txn)
	}

	sort.Slice(hashSortedTxns, func(i, j int) bool {
		ihash := hashSortedTxns[i].Hash()
		jhash := hashSortedTxns[j].Hash()
		return bytes.Compare(ihash[:], jhash[:]) < 0
	})

	cases := []struct {
		name       string
		feeCalc    FeeCalculator
		txns       Transactions
		sortedTxns Transactions
	}{
		{
			name:       "already sorted",
			txns:       Transactions{txns[0], txns[1]},
			sortedTxns: Transactions{txns[0], txns[1]},
			feeCalc: func(txn *Transaction) (uint64, error) {
				return 1e8 - txn.Out[0].Hours, nil
			},
		},

		{
			name:       "reverse sorted",
			txns:       Transactions{txns[1], txns[0]},
			sortedTxns: Transactions{txns[0], txns[1]},
			feeCalc: func(txn *Transaction) (uint64, error) {
				return 1e8 - txn.Out[0].Hours, nil
			},
		},

		{
			name:       "hash tiebreaker",
			txns:       Transactions{hashSortedTxns[1], hashSortedTxns[0]},
			sortedTxns: Transactions{hashSortedTxns[0], hashSortedTxns[1]},
			feeCalc: func(txn *Transaction) (uint64, error) {
				return 1e8, nil
			},
		},

		{
			name:       "invalid fee multiplication is capped",
			txns:       Transactions{txns[1], txns[2], txns[0]},
			sortedTxns: Transactions{txns[2], txns[0], txns[1]},
			feeCalc: func(txn *Transaction) (uint64, error) {
				if txn.Hash() == txns[2].Hash() {
					return math.MaxUint64 / 2, nil
				}
				return 1e8 - txn.Out[0].Hours, nil
			},
		},

		{
			name:       "failed fee calc is filtered",
			txns:       Transactions{txns[1], txns[2], txns[0]},
			sortedTxns: Transactions{txns[0], txns[1]},
			feeCalc: func(txn *Transaction) (uint64, error) {
				if txn.Hash() == txns[2].Hash() {
					return 0, errors.New("fee calc failed")
				}
				return 1e8 - txn.Out[0].Hours, nil
			},
		},
	}

	for _, tc := range cases {
		t.Run(tc.name, func(t *testing.T) {
			txns := SortTransactions(tc.txns, tc.feeCalc)
			require.Equal(t, tc.sortedTxns, txns)
		})
	}
}<|MERGE_RESOLUTION|>--- conflicted
+++ resolved
@@ -336,62 +336,6 @@
 	testutil.RequireError(t, err, "Transaction output hours overflow")
 }
 
-<<<<<<< HEAD
-type outAddr struct {
-	Addr  cipher.Address
-	Coins uint64
-	Hours uint64
-}
-
-func makeTx(s cipher.SecKey, ux *UxOut, outs []outAddr, tm uint64, seq uint64) (*Transaction, UxArray) {
-	if ux == nil {
-		// genesis block tx.
-		tx := Transaction{}
-		tx.PushOutput(outs[0].Addr, outs[0].Coins, outs[0].Hours)
-		_, s = cipher.GenerateKeyPair()
-		ux := UxOut{
-			Head: UxHead{
-				Time:  100,
-				BkSeq: 0,
-			},
-			Body: UxBody{
-				SrcTransaction: tx.InnerHash,
-				Address:        outs[0].Addr,
-				Coins:          outs[0].Coins,
-				Hours:          outs[0].Hours,
-			},
-		}
-		return &tx, []UxOut{ux}
-	}
-
-	tx := Transaction{}
-	tx.PushInput(ux.Hash())
-	tx.SignInputs([]cipher.SecKey{s})
-	for _, o := range outs {
-		tx.PushOutput(o.Addr, o.Coins, o.Hours)
-	}
-	tx.UpdateHeader()
-
-	uxo := make(UxArray, len(tx.Out))
-	for i := range tx.Out {
-		uxo[i] = UxOut{
-			Head: UxHead{
-				Time:  tm,
-				BkSeq: seq,
-			},
-			Body: UxBody{
-				SrcTransaction: tx.Hash(),
-				Address:        tx.Out[i].Address,
-				Coins:          tx.Out[i].Coins,
-				Hours:          tx.Out[i].Hours,
-			},
-		}
-	}
-	return &tx, uxo
-}
-
-=======
->>>>>>> 4b87238a
 func TestTransactionsSize(t *testing.T) {
 	txns := makeTransactions(t, 10)
 	size := 0
