--- conflicted
+++ resolved
@@ -19,13 +19,12 @@
     return this.progressSubject.asObservable();
   }
 
-<<<<<<< HEAD
   get currentMaxDecimals(): number {
     return this.maxDecimals;
-=======
+  }
+
   get synchronized() {
     return this.synchronizedSubject.asObservable();
->>>>>>> 88afdb49
   }
 
   constructor(
