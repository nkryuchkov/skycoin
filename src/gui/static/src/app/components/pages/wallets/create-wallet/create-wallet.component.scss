--- conflicted
+++ resolved
@@ -4,14 +4,15 @@
   text-align: center;
 }
 
-<<<<<<< HEAD
 .generators {
   padding-left: 10px;
 
   span {
     cursor: pointer;
     color: $gradient-blue-dark;
-=======
+  }
+}
+
 .-disabled {
   display: none;
 }
@@ -74,6 +75,5 @@
       height: 38px;
       vertical-align: middle;
     }
->>>>>>> 57d9a96f
   }
 }