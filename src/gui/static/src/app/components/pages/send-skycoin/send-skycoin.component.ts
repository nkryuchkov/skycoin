<<<<<<< HEAD
import { Component, OnDestroy, OnInit, ViewChild } from '@angular/core';
import { WalletService } from '../../../services/wallet.service';
import { FormBuilder, FormControl, FormGroup, Validators } from '@angular/forms';
import { MatSnackBar, MatSnackBarConfig } from '@angular/material/snack-bar';
import 'rxjs/add/operator/delay';
import 'rxjs/add/operator/filter';
import { ButtonComponent } from '../../layout/button/button.component';
import { PasswordDialogComponent } from '../../layout/password-dialog/password-dialog.component';
import { MatDialog } from '@angular/material';
import { parseResponseMessage } from '../../../utils/errors';
import { ISubscription } from 'rxjs/Subscription';
=======
import { Component } from '@angular/core';
>>>>>>> 6a42ac37

@Component({
  selector: 'app-send-skycoin',
  templateUrl: './send-skycoin.component.html',
  styleUrls: ['./send-skycoin.component.scss'],
})
export class SendSkycoinComponent {
  showForm = true;
  formData: any;

<<<<<<< HEAD
  form: FormGroup;
  transactions = [];

  private subscription: ISubscription;

  constructor(
    public formBuilder: FormBuilder,
    public walletService: WalletService,
    private snackbar: MatSnackBar,
    private dialog: MatDialog,
  ) {}

  ngOnInit() {
    this.initForm();
  }

  ngOnDestroy() {
    this.snackbar.dismiss();
    this.subscription.unsubscribe();
  }

  send() {
    if (!this.form.valid || this.button.isLoading()) {
      return;
    }

    this.button.resetState();
    this.snackbar.dismiss();

    if (this.form.value.wallet.encrypted) {
      this.dialog.open(PasswordDialogComponent).componentInstance.passwordSubmit
        .subscribe(passwordDialog => {
          this._send(passwordDialog);
        });
    } else {
      this._send();
    }
=======
  onFormSubmitted(data) {
    this.formData = data;
    this.showForm = false;
>>>>>>> 6a42ac37
  }

  onBack(deleteFormData) {
    if (deleteFormData) {
      this.formData = null;
    }

<<<<<<< HEAD
    this.button.setLoading();

    this.walletService.createTransaction(
      this.form.value.wallet,
      this.form.value.address,
      this.form.value.amount,
      passwordDialog ? passwordDialog.password : null,
    )
      .toPromise()
      .then(response => {
        return this.walletService.injectTransaction(response.encoded_transaction).toPromise();
      })
      .then(() => {
        this.resetForm();
        this.button.setSuccess();
        this.walletService.startDataRefreshSubscription();
      })
      .catch(error => {
        const errorMessage = parseResponseMessage(error['_body']);
        const config = new MatSnackBarConfig();
        config.duration = 300000;
        this.snackbar.open(errorMessage, null, config);
        this.button.setError(errorMessage);
      });
  }

  private initForm() {
    this.form = this.formBuilder.group({
      wallet: ['', Validators.required],
      address: ['', Validators.required],
      amount: ['', Validators.required],
      notes: [''],
    });

    this.subscription = this.form.get('wallet').valueChanges.subscribe(value => {
      console.log(value);
      const balance = value && value.coins ? value.coins : 0;
      this.form.get('amount').setValidators([
        Validators.required,
        Validators.max(balance),
        this.validateAmount,
      ]);
      this.form.get('amount').updateValueAndValidity();
    });
  }

  private resetForm() {
    this.form.get('wallet').reset('');
    this.form.get('address').reset('');
    this.form.get('amount').reset('');
    this.form.get('notes').reset('');
=======
    this.showForm = true;
>>>>>>> 6a42ac37
  }

  get transaction() {
    const transaction = this.formData.transaction;

    transaction.from = this.formData.wallet.label;
    transaction.to = this.formData.address;
    transaction.balance = this.formData.amount;

    return transaction;
  }
}<|MERGE_RESOLUTION|>--- conflicted
+++ resolved
@@ -1,18 +1,4 @@
-<<<<<<< HEAD
-import { Component, OnDestroy, OnInit, ViewChild } from '@angular/core';
-import { WalletService } from '../../../services/wallet.service';
-import { FormBuilder, FormControl, FormGroup, Validators } from '@angular/forms';
-import { MatSnackBar, MatSnackBarConfig } from '@angular/material/snack-bar';
-import 'rxjs/add/operator/delay';
-import 'rxjs/add/operator/filter';
-import { ButtonComponent } from '../../layout/button/button.component';
-import { PasswordDialogComponent } from '../../layout/password-dialog/password-dialog.component';
-import { MatDialog } from '@angular/material';
-import { parseResponseMessage } from '../../../utils/errors';
-import { ISubscription } from 'rxjs/Subscription';
-=======
 import { Component } from '@angular/core';
->>>>>>> 6a42ac37
 
 @Component({
   selector: 'app-send-skycoin',
@@ -23,49 +9,9 @@
   showForm = true;
   formData: any;
 
-<<<<<<< HEAD
-  form: FormGroup;
-  transactions = [];
-
-  private subscription: ISubscription;
-
-  constructor(
-    public formBuilder: FormBuilder,
-    public walletService: WalletService,
-    private snackbar: MatSnackBar,
-    private dialog: MatDialog,
-  ) {}
-
-  ngOnInit() {
-    this.initForm();
-  }
-
-  ngOnDestroy() {
-    this.snackbar.dismiss();
-    this.subscription.unsubscribe();
-  }
-
-  send() {
-    if (!this.form.valid || this.button.isLoading()) {
-      return;
-    }
-
-    this.button.resetState();
-    this.snackbar.dismiss();
-
-    if (this.form.value.wallet.encrypted) {
-      this.dialog.open(PasswordDialogComponent).componentInstance.passwordSubmit
-        .subscribe(passwordDialog => {
-          this._send(passwordDialog);
-        });
-    } else {
-      this._send();
-    }
-=======
   onFormSubmitted(data) {
     this.formData = data;
     this.showForm = false;
->>>>>>> 6a42ac37
   }
 
   onBack(deleteFormData) {
@@ -73,61 +19,7 @@
       this.formData = null;
     }
 
-<<<<<<< HEAD
-    this.button.setLoading();
-
-    this.walletService.createTransaction(
-      this.form.value.wallet,
-      this.form.value.address,
-      this.form.value.amount,
-      passwordDialog ? passwordDialog.password : null,
-    )
-      .toPromise()
-      .then(response => {
-        return this.walletService.injectTransaction(response.encoded_transaction).toPromise();
-      })
-      .then(() => {
-        this.resetForm();
-        this.button.setSuccess();
-        this.walletService.startDataRefreshSubscription();
-      })
-      .catch(error => {
-        const errorMessage = parseResponseMessage(error['_body']);
-        const config = new MatSnackBarConfig();
-        config.duration = 300000;
-        this.snackbar.open(errorMessage, null, config);
-        this.button.setError(errorMessage);
-      });
-  }
-
-  private initForm() {
-    this.form = this.formBuilder.group({
-      wallet: ['', Validators.required],
-      address: ['', Validators.required],
-      amount: ['', Validators.required],
-      notes: [''],
-    });
-
-    this.subscription = this.form.get('wallet').valueChanges.subscribe(value => {
-      console.log(value);
-      const balance = value && value.coins ? value.coins : 0;
-      this.form.get('amount').setValidators([
-        Validators.required,
-        Validators.max(balance),
-        this.validateAmount,
-      ]);
-      this.form.get('amount').updateValueAndValidity();
-    });
-  }
-
-  private resetForm() {
-    this.form.get('wallet').reset('');
-    this.form.get('address').reset('');
-    this.form.get('amount').reset('');
-    this.form.get('notes').reset('');
-=======
     this.showForm = true;
->>>>>>> 6a42ac37
   }
 
   get transaction() {
