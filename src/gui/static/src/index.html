--- conflicted
+++ resolved
@@ -6,10 +6,6 @@
   <base href="/">
   <meta name="viewport" content="width=device-width, initial-scale=1">
   <link rel="icon" type="image/x-icon" href="favicon.ico">
-<<<<<<< HEAD
-  <!--<meta http-equiv="Content-Security-Policy" content="script-src 'self'">-->
-=======
->>>>>>> 11306743
 </head>
 <body>
   <app-root></app-root>
