--- conflicted
+++ resolved
@@ -2259,15 +2259,11 @@
 
 	// Decrypt wallet with different password, must fail
 	_, err := c.DecryptWallet(w.Meta.Filename, "pwd1")
-<<<<<<< HEAD
-	assertResponseError(t, err, http.StatusBadRequest, "400 Bad Request - invalid password\n")
+	assertResponseError(t, err, http.StatusUnauthorized, "401 Unauthorized - invalid password\n")
 
 	// Decrypt wallet with no password, must fail
 	_, err = c.DecryptWallet(w.Meta.Filename, "")
 	assertResponseError(t, err, http.StatusBadRequest, "400 Bad Request - missing password\n")
-=======
-	require.EqualError(t, err, "401 Unauthorized - invalid password\n")
->>>>>>> 04088c66
 
 	// Decrypts wallet with correct password
 	dw, err := c.DecryptWallet(w.Meta.Filename, "pwd")
@@ -2337,11 +2333,7 @@
 
 	// Check with invalid password
 	_, err = c.GetWalletSeed(w.Meta.Filename, "wrong password")
-<<<<<<< HEAD
-	assertResponseError(t, err, http.StatusBadRequest, "400 Bad Request - invalid password\n")
-=======
-	require.EqualError(t, err, "401 Unauthorized - invalid password\n")
->>>>>>> 04088c66
+	assertResponseError(t, err, http.StatusUnauthorized, "401 Unauthorized - invalid password\n")
 
 	// Check with missing password
 	_, err = c.GetWalletSeed(w.Meta.Filename, "")
