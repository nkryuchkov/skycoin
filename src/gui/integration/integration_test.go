--- conflicted
+++ resolved
@@ -3241,7 +3241,6 @@
 	}
 
 	tt := []struct {
-<<<<<<< HEAD
 		name        string
 		method      string
 		endpoint    string
@@ -3249,14 +3248,7 @@
 		body        func() io.Reader
 		json        func() interface{}
 		expectErr   string
-=======
-		name      string
-		method    string
-		endpoint  string
-		body      func() io.Reader
-		expectErr string
-		code      int
->>>>>>> 841f0f20
+		code        int
 	}{
 		{
 			name:      "get wallet",
