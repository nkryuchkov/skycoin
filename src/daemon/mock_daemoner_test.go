--- conflicted
+++ resolved
@@ -38,6 +38,36 @@
 	return r0, r1
 }
 
+// injectTransaction provides a mock function with given fields: txn
+func (_m *mockDaemoner) injectTransaction(txn coin.Transaction) (bool, *visor.ErrTxnViolatesSoftConstraint, error) {
+	ret := _m.Called(txn)
+
+	var r0 bool
+	if rf, ok := ret.Get(0).(func(coin.Transaction) bool); ok {
+		r0 = rf(txn)
+	} else {
+		r0 = ret.Get(0).(bool)
+	}
+
+	var r1 *visor.ErrTxnViolatesSoftConstraint
+	if rf, ok := ret.Get(1).(func(coin.Transaction) *visor.ErrTxnViolatesSoftConstraint); ok {
+		r1 = rf(txn)
+	} else {
+		if ret.Get(1) != nil {
+			r1 = ret.Get(1).(*visor.ErrTxnViolatesSoftConstraint)
+		}
+	}
+
+	var r2 error
+	if rf, ok := ret.Get(2).(func(coin.Transaction) error); ok {
+		r2 = rf(txn)
+	} else {
+		r2 = ret.Error(2)
+	}
+
+	return r0, r1, r2
+}
+
 // recordMessageEvent provides a mock function with given fields: m, c
 func (_m *mockDaemoner) recordMessageEvent(m asyncMessage, c *gnet.MessageContext) error {
 	ret := _m.Called(m, c)
@@ -277,46 +307,6 @@
 	return r0, r1, r2
 }
 
-<<<<<<< HEAD
-// IncreaseRetryTimes provides a mock function with given fields: addr
-func (_m *mockDaemoner) IncreaseRetryTimes(addr string) {
-	_m.Called(addr)
-}
-
-// injectTransaction provides a mock function with given fields: txn
-func (_m *mockDaemoner) injectTransaction(txn coin.Transaction) (bool, *visor.ErrTxnViolatesSoftConstraint, error) {
-=======
-// InjectTransaction provides a mock function with given fields: txn
-func (_m *mockDaemoner) InjectTransaction(txn coin.Transaction) (bool, *visor.ErrTxnViolatesSoftConstraint, error) {
->>>>>>> 8e5f9460
-	ret := _m.Called(txn)
-
-	var r0 bool
-	if rf, ok := ret.Get(0).(func(coin.Transaction) bool); ok {
-		r0 = rf(txn)
-	} else {
-		r0 = ret.Get(0).(bool)
-	}
-
-	var r1 *visor.ErrTxnViolatesSoftConstraint
-	if rf, ok := ret.Get(1).(func(coin.Transaction) *visor.ErrTxnViolatesSoftConstraint); ok {
-		r1 = rf(txn)
-	} else {
-		if ret.Get(1) != nil {
-			r1 = ret.Get(1).(*visor.ErrTxnViolatesSoftConstraint)
-		}
-	}
-
-	var r2 error
-	if rf, ok := ret.Get(2).(func(coin.Transaction) error); ok {
-		r2 = rf(txn)
-	} else {
-		r2 = ret.Error(2)
-	}
-
-	return r0, r1, r2
-}
-
 // Mirror provides a mock function with given fields:
 func (_m *mockDaemoner) Mirror() uint32 {
 	ret := _m.Called()
