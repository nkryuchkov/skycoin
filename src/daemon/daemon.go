--- conflicted
+++ resolved
@@ -25,40 +25,6 @@
 )
 
 var (
-<<<<<<< HEAD
-=======
-	// ErrDisconnectVersionNotSupported version is below minimum supported version
-	ErrDisconnectVersionNotSupported gnet.DisconnectReason = errors.New("Version is below minimum supported version")
-	// ErrDisconnectIntroductionTimeout timeout
-	ErrDisconnectIntroductionTimeout gnet.DisconnectReason = errors.New("Version timeout")
-	// ErrDisconnectVersionSendFailed version send failed
-	ErrDisconnectVersionSendFailed gnet.DisconnectReason = errors.New("Version send failed")
-	// ErrDisconnectIsBlacklisted is blacklisted
-	ErrDisconnectIsBlacklisted gnet.DisconnectReason = errors.New("Blacklisted")
-	// ErrDisconnectSelf self connnect
-	ErrDisconnectSelf gnet.DisconnectReason = errors.New("Self connect")
-	// ErrDisconnectConnectedTwice connect twice
-	ErrDisconnectConnectedTwice gnet.DisconnectReason = errors.New("Already connected")
-	// ErrDisconnectIdle idle
-	ErrDisconnectIdle gnet.DisconnectReason = errors.New("Idle")
-	// ErrDisconnectNoIntroduction no introduction
-	ErrDisconnectNoIntroduction gnet.DisconnectReason = errors.New("First message was not an Introduction")
-	// ErrDisconnectIPLimitReached ip limit reached
-	ErrDisconnectIPLimitReached gnet.DisconnectReason = errors.New("Maximum number of connections for this IP was reached")
-	// ErrDisconnectIncomprehensibleError this is returned when a seemingly impossible error is encountered
-	// e.g. net.Conn.Addr() returns an invalid ip:port
-	ErrDisconnectIncomprehensibleError gnet.DisconnectReason = errors.New("Incomprehensible error")
-	// ErrDisconnectMaxOutgoingConnectionsReached is returned when connection pool size is greater than the maximum allowed
-	ErrDisconnectMaxOutgoingConnectionsReached gnet.DisconnectReason = errors.New("Maximum outgoing connections was reached")
-	// ErrDisconnectBlockchainPubkeyNotMatched is returned when the blockchain pubkey in introduction does not match
-	ErrDisconnectBlockchainPubkeyNotMatched gnet.DisconnectReason = errors.New("Blockchain pubkey in Introduction message is not matched ")
-	// ErrDisconnectInvalidExtraData is returned when extra field can't be parsed as specific data type.
-	// e.g. ExtraData length in IntroductionMessage is not the same as cipher.PubKey
-	ErrDisconnectInvalidExtraData gnet.DisconnectReason = errors.New("Invalid extra data")
-	// ErrDisconnectInvalidUserAgent is returned if the peer provides an invalid user agent
-	ErrDisconnectInvalidUserAgent gnet.DisconnectReason = errors.New("Invalid user agent")
-
->>>>>>> 5d02be7c
 	// ErrOutgoingConnectionsDisabled is returned if outgoing connections are disabled
 	ErrOutgoingConnectionsDisabled = errors.New("Outgoing connections are disabled")
 	// ErrNetworkingDisabled is returned if networking is disabled
@@ -252,12 +218,7 @@
 	SendMessage(addr string, msg gnet.Message) error
 	BroadcastMessage(msg gnet.Message) error
 	Disconnect(addr string, r gnet.DisconnectReason) error
-<<<<<<< HEAD
 	DisconnectNow(addr string, r gnet.DisconnectReason) error
-	IsDefaultConnection(addr string) bool
-	IsMaxDefaultConnectionsReached() (bool, error)
-=======
->>>>>>> 5d02be7c
 	PexConfig() pex.Config
 	RandomExchangeable(n int) pex.Peers
 	AddPeer(addr string) error
@@ -275,19 +236,12 @@
 	Mirror() uint32
 	DaemonConfig() DaemonConfig
 	BlockchainPubkey() cipher.PubKey
-<<<<<<< HEAD
-	RecordMessageEvent(m AsyncMessage, c *gnet.MessageContext) error
-	RecordConnectionMirror(addr string, mirror uint32) error
-	GetMirrorPort(addr string, mirror uint32) (uint16, bool)
-	ConnectionIntroduced(addr string)
-=======
->>>>>>> 5d02be7c
 	RequestBlocksFromAddr(addr string) error
 	AnnounceAllTxns() error
 	RecordUserAgent(addr string, userAgent useragent.Data) error
 
 	recordMessageEvent(m asyncMessage, c *gnet.MessageContext) error
-	connectionIntroduced(addr string, gnetID uint64, m *IntroductionMessage) (*connection, error)
+	connectionIntroduced(addr string, gnetID uint64, m *IntroductionMessage, userAgent *useragent.Data) (*connection, error)
 }
 
 // Daemon stateful properties of the daemon
@@ -304,44 +258,10 @@
 
 	// Cache of announced transactions that are flushed to the database periodically
 	announcedTxns *announcedTxnsCache
-<<<<<<< HEAD
-	// Cache of reported peer blockchain heights
-	Heights *peerBlockchainHeights
-
-	// Separate index of outgoing connections. The pool aggregates all connections
-	outgoingConnections *StringSet
-	// Number of connections waiting to be formed or timeout
-	pendingConnections *PendingConnections
-	// Keep track of connections that have not sent an introduction
-	expectingIntroductions *ExpectIntroductions
-	// Keep track of connections that have sent an introduction
-	introducedConnections *StringSet
-	// Keep track of a connection's mirror value, to avoid double
-	// connections (one to their listener, and one to our listener)
-	// Maps from addr to mirror value
-	connectionMirrors *ConnectionMirrors
-	// Maps from mirror value to a map of ip (no port)
-	// We use a map of ip as value because multiple peers can have the same
-	// mirror (to avoid attacks enabled by our use of mirrors),
-	// but only one per base ip
-	mirrorConnections *MirrorConnections
-	// Client connection callbacks
-	onConnectEvent chan ConnectEvent
-	// Client disconnection callbacks
-	onDisconnectEvent chan DisconnectEvent
-	// Connection failure events
-	connectionErrors chan ConnectionError
-	// Tracking connections from the same base IP.  Multiple connections
-	// from the same base IP are allowed but limited.
-	ipCounts *IPCount
-	// Message handling queue
-	messageEvents chan MessageEvent
-=======
 	// Cache of connection metadata
 	connections *Connections
 	// connect, disconnect, message, error events channel
 	events chan interface{}
->>>>>>> 5d02be7c
 	// quit channel
 	quit chan struct{}
 	// done channel
@@ -372,28 +292,10 @@
 		visor:    vs,
 
 		announcedTxns: newAnnouncedTxnsCache(),
-<<<<<<< HEAD
-		Heights:       newPeerBlockchainHeights(),
-
-		expectingIntroductions: NewExpectIntroductions(),
-		introducedConnections:  NewStringSet(config.Pool.MaxConnections + 8),
-		connectionMirrors:      NewConnectionMirrors(),
-		mirrorConnections:      NewMirrorConnections(),
-		ipCounts:               NewIPCount(),
-		onConnectEvent:         make(chan ConnectEvent, config.Pool.MaxConnections*2),
-		onDisconnectEvent:      make(chan DisconnectEvent, config.Pool.MaxConnections*2),
-		connectionErrors:       make(chan ConnectionError, config.Pool.MaxConnections*2),
-		outgoingConnections:    NewStringSet(config.Daemon.OutgoingMax),
-		pendingConnections:     NewPendingConnections(config.Daemon.PendingMax),
-		messageEvents:          make(chan MessageEvent, config.Pool.EventChannelSize),
-		quit:                   make(chan struct{}),
-		done:                   make(chan struct{}),
-=======
 		connections:   NewConnections(),
 		events:        make(chan interface{}, config.Pool.EventChannelSize),
 		quit:          make(chan struct{}),
 		done:          make(chan struct{}),
->>>>>>> 5d02be7c
 	}
 
 	d.Gateway = NewGateway(config.Gateway, d)
@@ -595,11 +497,7 @@
 
 			m := NewGetPeersMessage()
 			if err := dm.BroadcastMessage(m); err != nil {
-<<<<<<< HEAD
-				logger.Error(err)
-=======
 				logger.WithError(err).Error("Broadcast GetPeersMessage failed")
->>>>>>> 5d02be7c
 			}
 
 		case <-clearStaleConnectionsTicker.C:
@@ -838,58 +736,6 @@
 	}
 }
 
-<<<<<<< HEAD
-// We remove a peer from the Pex if we failed to connect
-// TODO - On failure to connect, use exponential backoff, not peer list
-func (dm *Daemon) handleConnectionError(c ConnectionError) {
-	logger.Debugf("Failed to connect to %s with error: %v", c.Addr, c.Error)
-	dm.pendingConnections.Remove(c.Addr)
-
-	dm.pex.IncreaseRetryTimes(c.Addr)
-}
-
-// cullInvalidConnections removes unsolicited connections who haven't sent a version
-func (dm *Daemon) cullInvalidConnections() {
-	now := time.Now().UTC()
-	addrs, err := dm.expectingIntroductions.CullInvalidConns(func(addr string, t time.Time) (bool, error) {
-		conned, err := dm.pool.Pool.IsConnExist(addr)
-		if err != nil {
-			return false, err
-		}
-
-		// Do not remove trusted peers
-		if dm.isTrustedPeer(addr) {
-			return false, nil
-		}
-
-		if !conned {
-			return true, nil
-		}
-
-		if t.Add(dm.Config.IntroductionWait).Before(now) {
-			return true, nil
-		}
-		return false, nil
-	})
-
-	if err != nil {
-		logger.Errorf("expectingIntroduction cull invalid connections failed: %v", err)
-		return
-	}
-
-	for _, a := range addrs {
-		exist, err := dm.pool.Pool.IsConnExist(a)
-		if err != nil {
-			logger.Error(err)
-			return
-		}
-
-		if exist {
-			logger.Infof("Removing %s for not sending a version", a)
-			if err := dm.Disconnect(a, ErrDisconnectIntroductionTimeout); err != nil {
-				logger.Error(err)
-				return
-=======
 // Removes connections who haven't sent a version after connecting
 func (dm *Daemon) cullInvalidConnections() {
 	now := time.Now().UTC()
@@ -902,7 +748,6 @@
 			logger.WithField("addr", c.Addr).Info("Disconnecting peer for not sending a version")
 			if err := dm.Disconnect(c.Addr, ErrDisconnectIntroductionTimeout); err != nil {
 				logger.WithError(err).WithField("addr", c.Addr).Error("Disconnect")
->>>>>>> 5d02be7c
 			}
 		}
 	}
@@ -958,17 +803,6 @@
 		return
 	}
 
-<<<<<<< HEAD
-// Processes a queued AsyncMessage.
-func (dm *Daemon) processMessageEvent(e MessageEvent) {
-	// The first message received must be an Introduction
-	// We have to check at process time and not record time because
-	// Introduction message does not update ExpectingIntroductions until its
-	// Process() is called
-	if dm.needsIntro(e.Context.Addr) {
-		if _, isIntro := e.Message.(*IntroductionMessage); !isIntro {
-			logger.WithField("addr", e.Context.Addr).Infof("First message should be IntroductionMessage but is %T", e.Message)
-=======
 	if c.gnetID != e.Context.ConnID {
 		logger.WithFields(logrus.Fields{
 			"addr":          e.Context.Addr,
@@ -987,7 +821,6 @@
 				"addr":        e.Context.Addr,
 				"messageType": fmt.Sprintf("%T", e.Message),
 			}).Info("needsIntro but message is not IntroductionMessage")
->>>>>>> 5d02be7c
 			if err := dm.Disconnect(e.Context.Addr, ErrDisconnectNoIntroduction); err != nil {
 				logger.WithError(err).WithField("addr", e.Context.Addr).Error("Disconnect")
 			}
@@ -997,22 +830,11 @@
 	e.Message.process(dm)
 }
 
-<<<<<<< HEAD
-// Called when a ConnectEvent is processed off the onConnectEvent channel
-func (dm *Daemon) onConnect(e ConnectEvent) {
-	a := e.Addr
-
-	if e.Solicited {
-		logger.WithField("addr", a).Info("Connected to peer (outgoing)")
-	} else {
-		logger.WithField("addr", a).Info("Connected to peer (incoming)")
-=======
 func (dm *Daemon) onConnectEvent(e ConnectEvent) {
 	fields := logrus.Fields{
 		"addr":     e.Addr,
 		"outgoing": e.Solicited,
 		"gnetID":   e.GnetID,
->>>>>>> 5d02be7c
 	}
 	logger.WithFields(fields).Info("onConnectEvent")
 
@@ -1020,7 +842,7 @@
 	c, err := dm.connections.connected(e.Addr, e.GnetID)
 	if err != nil {
 		logger.Critical().WithError(err).WithFields(fields).Error("connections.Connected failed")
-		if err := dm.Disconnect(e.Addr, ErrDisconnectIncomprehensibleError); err != nil {
+		if err := dm.Disconnect(e.Addr, ErrDisconnectUnexpectedError); err != nil {
 			logger.WithError(err).WithFields(fields).Error("Disconnect")
 		}
 		return
@@ -1032,79 +854,14 @@
 		logger.Critical().WithFields(fields).Warning("Connection.Outgoing does not match ConnectEvent.Solicited state")
 	}
 
-<<<<<<< HEAD
-	if dm.ipCountMaxed(a) {
-		logger.WithField("addr", a).Info("Max connections reached, disconnecting")
-		if err := dm.Disconnect(a, ErrDisconnectIPLimitReached); err != nil {
-			logger.WithError(err).WithField("addr", a).Error("Disconnect")
-=======
 	if dm.ipCountMaxed(e.Addr) {
 		logger.WithFields(fields).Info("Max connections for this IP address reached, disconnecting")
 		if err := dm.Disconnect(e.Addr, ErrDisconnectIPLimitReached); err != nil {
 			logger.WithError(err).WithFields(fields).Error("Disconnect")
->>>>>>> 5d02be7c
 		}
 		return
 	}
 
-<<<<<<< HEAD
-	dm.recordIPCount(a)
-
-	if e.Solicited {
-		// Disconnect if the max outgoing connections is reached
-		n, err := dm.pool.Pool.OutgoingConnectionsNum()
-		if err != nil {
-			logger.WithError(err).Error("Pool.OutgoingConnectionsNum failed")
-			return
-		}
-
-		if n > dm.Config.OutgoingMax {
-			logger.WithField("addr", a).Warningf("Max outgoing connections is reached, disconnecting")
-			if err := dm.Disconnect(a, ErrDisconnectMaxOutgoingConnectionsReached); err != nil {
-				logger.WithError(err).WithField("addr", a).Error("Disconnect")
-			}
-			return
-		}
-
-		dm.outgoingConnections.Add(a)
-	}
-
-	dm.expectingIntroductions.Add(a, time.Now().UTC())
-	logger.WithFields(logrus.Fields{
-		"addr":   a,
-		"mirror": dm.Messages.Mirror,
-	}).Debug("Sending introduction message")
-	m := NewIntroductionMessage(dm.Messages.Mirror, dm.Config.ProtocolVersion, dm.pool.Pool.Config.Port, dm.Config.BlockchainPubkey)
-	if err := dm.SendMessage(a, m); err != nil {
-		logger.WithError(err).WithField("addr", a).Error("Send IntroductionMessage failed")
-	}
-}
-
-func (dm *Daemon) onDisconnect(e DisconnectEvent) {
-	logger.WithFields(logrus.Fields{
-		"reason": e.Reason,
-		"addr":   e.Addr,
-	}).Info("daemon.onDisconnect")
-
-	dm.outgoingConnections.Remove(e.Addr)
-	dm.expectingIntroductions.Remove(e.Addr)
-	dm.introducedConnections.Remove(e.Addr)
-	dm.Heights.Remove(e.Addr)
-	dm.removeIPCount(e.Addr)
-	dm.removeConnectionMirror(e.Addr)
-}
-
-// Triggered when an gnet.Connection terminates
-func (dm *Daemon) onGnetDisconnect(addr string, reason gnet.DisconnectReason) {
-	e := DisconnectEvent{
-		Addr:   addr,
-		Reason: reason,
-	}
-	select {
-	case dm.onDisconnectEvent <- e:
-	default:
-		logger.Warning("onDisconnectEvent channel is full")
-=======
 	logger.WithFields(fields).Debug("Sending introduction message")
 
 	m := NewIntroductionMessage(dm.Messages.Mirror, dm.Config.ProtocolVersion, dm.pool.Pool.Config.Port, dm.Config.BlockchainPubkey, dm.Config.userAgent)
@@ -1119,7 +876,6 @@
 		"addr":   e.Addr,
 		"reason": e.Reason,
 		"gnetID": e.GnetID,
->>>>>>> 5d02be7c
 	}
 	logger.WithFields(fields).Info("onDisconnectEvent")
 
@@ -1137,21 +893,15 @@
 		if !dm.isTrustedPeer(e.Addr) {
 			dm.pex.RemovePeer(e.Addr)
 		}
-	}
-
-<<<<<<< HEAD
-	// The IP count doesn't apply to localhost addresses
-	if iputil.IsLocalhost(ip) {
-		return false
-	}
-
-	if cnt, ok := dm.ipCounts.Get(ip); ok {
-		return cnt >= dm.Config.IPCountsMax
-=======
+	case ErrDisconnectNoIntroduction,
+		ErrDisconnectVersionNotSupported,
+		ErrDisconnectSelf:
+		dm.IncreaseRetryTimes(e.Addr)
+	}
+
 	switch e.Reason.Error() {
 	case "read failed: EOF":
 		dm.IncreaseRetryTimes(e.Addr)
->>>>>>> 5d02be7c
 	}
 }
 
@@ -1201,13 +951,8 @@
 func (dm *Daemon) ipCountMaxed(addr string) bool {
 	ip, _, err := iputil.SplitAddr(addr)
 	if err != nil {
-<<<<<<< HEAD
-		logger.WithError(err).WithField("addr", addr).Warning("getMirrorPort called with invalid addr")
-		return 0, false
-=======
 		logger.Critical().WithField("addr", addr).Error("ipCountMaxed called with invalid addr")
 		return true
->>>>>>> 5d02be7c
 	}
 
 	return !dm.Config.LocalhostOnly && dm.connections.IPCount(ip) >= dm.Config.IPCountsMax
@@ -1225,7 +970,6 @@
 		return
 	}
 
-<<<<<<< HEAD
 	if m, ok := r.Message.(SendingTxnsMessage); ok {
 		dm.announcedTxns.add(m.GetFiltered())
 	}
@@ -1234,12 +978,6 @@
 		if err := dm.DisconnectNow(r.Addr, gnet.DisconnectReason(m.reason)); err != nil {
 			logger.WithError(err).WithField("addr", r.Addr).Warning("DisconnectNow")
 		}
-=======
-	switch r.Message.(type) {
-	case SendingTxnsMessage:
-		dm.announcedTxns.add(r.Message.(SendingTxnsMessage).GetFiltered())
-	default:
->>>>>>> 5d02be7c
 	}
 }
 
@@ -1380,10 +1118,6 @@
 	}
 
 	m := NewGetBlocksMessage(headSeq, dm.Config.BlocksResponseCount)
-<<<<<<< HEAD
-=======
-
->>>>>>> 5d02be7c
 	return dm.SendMessage(addr, m)
 }
 
@@ -1425,11 +1159,7 @@
 
 	m := NewGiveTxnsMessage(coin.Transactions{t})
 	if err := dm.BroadcastMessage(m); err != nil {
-<<<<<<< HEAD
-		logger.WithError(err).Error("BroadcastTransaction: BroadcastMessage failed")
-=======
 		logger.WithError(err).Error("Broadcast GiveTxnsMessage failed")
->>>>>>> 5d02be7c
 		return err
 	}
 
@@ -1483,16 +1213,9 @@
 	return dm.Config.BlockchainPubkey
 }
 
-<<<<<<< HEAD
-// ConnectionIntroduced moves the peer from expecting introduction status to introduced status
-func (dm *Daemon) ConnectionIntroduced(addr string) {
-	dm.expectingIntroductions.Remove(addr)
-	dm.introducedConnections.Add(addr)
-=======
-// connectionIntroduced removes the peer from expect introduction pool
-func (dm *Daemon) connectionIntroduced(addr string, gnetID uint64, m *IntroductionMessage) (*connection, error) {
-	return dm.connections.introduced(addr, gnetID, m)
->>>>>>> 5d02be7c
+// connectionIntroduced transfers a connection to the "introduced" state in the connections state machine
+func (dm *Daemon) connectionIntroduced(addr string, gnetID uint64, m *IntroductionMessage, userAgent *useragent.Data) (*connection, error) {
+	return dm.connections.introduced(addr, gnetID, m, userAgent)
 }
 
 // Implements pooler interface
@@ -1502,18 +1225,6 @@
 	return dm.pool.Pool.SendMessage(addr, msg)
 }
 
-<<<<<<< HEAD
-// BroadcastMessage sends a Message to all introduced connections in the pool
-func (dm *Daemon) BroadcastMessage(msg gnet.Message) error {
-	return dm.pool.Pool.BroadcastMessage(msg, func(c *gnet.Connection) bool {
-		return dm.introducedConnections.Get(c.Addr())
-	})
-}
-
-// Disconnect sends a DisconnectMessage to a peer. After the DisconnectMessage is sent, the peer is disconnected.
-// This allows all pending messages to be sent. Any message queued after a DisconnectMessage is unlikely to be sent
-// the peer (but possible).
-=======
 // BroadcastMessage sends a Message to all introduced connections in the Pool
 func (dm *Daemon) BroadcastMessage(msg gnet.Message) error {
 	conns := dm.connections.all()
@@ -1527,8 +1238,9 @@
 	return dm.pool.Pool.BroadcastMessage(msg, addrs)
 }
 
-// Disconnect removes a connection from the pool by address, and invokes DisconnectCallback
->>>>>>> 5d02be7c
+// Disconnect sends a DisconnectMessage to a peer. After the DisconnectMessage is sent, the peer is disconnected.
+// This allows all pending messages to be sent. Any message queued after a DisconnectMessage is unlikely to be sent
+// the peer (but possible).
 func (dm *Daemon) Disconnect(addr string, r gnet.DisconnectReason) error {
 	logger.WithFields(logrus.Fields{
 		"addr":   addr,
