package daemon

import (
	"errors"
	"sort"
	"strings"
	"time"

	"github.com/skycoin/skycoin/src/cipher"
	"github.com/skycoin/skycoin/src/coin"
	"github.com/skycoin/skycoin/src/daemon/strand"
	"github.com/skycoin/skycoin/src/util/flagutils"
	"github.com/skycoin/skycoin/src/util/utc"
	"github.com/skycoin/skycoin/src/visor"
	"github.com/skycoin/skycoin/src/wallet"

	"fmt"

	"github.com/skycoin/skycoin/src/visor/historydb"
)

// GatewayConfig configuration set of gateway.
type GatewayConfig struct {
<<<<<<< HEAD
	BufferSize     int
	EnabledAPISets flagutils.StringSet
	EnableGUI      bool
	DisableCSP     bool
=======
	BufferSize      int
	EnableWalletAPI bool
>>>>>>> cfd8a327
}

// NewGatewayConfig create and init an GatewayConfig
func NewGatewayConfig() GatewayConfig {
	return GatewayConfig{
<<<<<<< HEAD
		BufferSize:     32,
		EnabledAPISets: flagutils.NewStringSet(),
		EnableGUI:      false,
		DisableCSP:     false,
=======
		BufferSize:      32,
		EnableWalletAPI: false,
>>>>>>> cfd8a327
	}
}

// Gateway RPC interface wrapper for daemon state
type Gateway struct {
	Config GatewayConfig

	// Backref to Daemon
	d *Daemon
	// Backref to Visor
	v *visor.Visor
	// Requests are queued on this channel
	requests chan strand.Request
	quit     chan struct{}
}

// NewGateway create and init an Gateway instance.
func NewGateway(c GatewayConfig, d *Daemon) *Gateway {
	return &Gateway{
		Config:   c,
		d:        d,
		v:        d.visor,
		requests: make(chan strand.Request, c.BufferSize),
		quit:     make(chan struct{}),
	}
}

// Shutdown closes the Gateway
func (gw *Gateway) Shutdown() {
	close(gw.quit)
	// wait for strand to complete
	gw.strand("wait-shutdown", func() {})
}

func (gw *Gateway) strand(name string, f func()) {
	name = fmt.Sprintf("daemon.Gateway.%s", name)
	if err := strand.Strand(logger, gw.requests, name, func() error {
		f()
		return nil
	}, gw.quit, nil); err != nil {
		logger.WithError(err).Error("Gateway.strand.Strand failed")
	}
}

// Connection a connection's state within the daemon
type Connection struct {
	ID           int    `json:"id"`
	Addr         string `json:"address"`
	LastSent     int64  `json:"last_sent"`
	LastReceived int64  `json:"last_received"`
	// Whether the connection is from us to them (true, outgoing),
	// or from them to us (false, incoming)
	Outgoing bool `json:"outgoing"`
	// Whether the client has identified their version, mirror etc
	Introduced bool   `json:"introduced"`
	Mirror     uint32 `json:"mirror"`
	ListenPort uint16 `json:"listen_port"`
}

// Connections an array of connections
// Arrays must be wrapped in structs to avoid certain javascript exploits
type Connections struct {
	Connections []*Connection `json:"connections"`
}

// GetConnections returns a *Connections
func (gw *Gateway) GetConnections() *Connections {
	var conns *Connections
	gw.strand("GetConnections", func() {
		conns = gw.getConnections()
	})
	return conns
}

func (gw *Gateway) getConnections() *Connections {
	if gw.d.pool.Pool == nil {
		return nil
	}

	n, err := gw.d.pool.Pool.Size()
	if err != nil {
		logger.Error(err)
		return nil
	}

	conns := make([]*Connection, 0, n)
	cs, err := gw.d.pool.Pool.GetConnections()
	if err != nil {
		logger.Error(err)
		return nil
	}

	for _, c := range cs {
		if c.Solicited {
			conn := gw.getConnection(c.Addr())
			if conn != nil {
				conns = append(conns, conn)
			}
		}
	}

	// Sort connnections by IP address
	sort.Slice(conns, func(i, j int) bool {
		return strings.Compare(conns[i].Addr, conns[j].Addr) < 0
	})

	return &Connections{Connections: conns}

}

// GetDefaultConnections returns default connections
func (gw *Gateway) GetDefaultConnections() []string {
	var conns []string
	gw.strand("GetDefaultConnections", func() {
		conns = make([]string, len(gw.d.Config.DefaultConnections))
		copy(conns[:], gw.d.Config.DefaultConnections[:])
	})
	return conns
}

// GetConnection returns a *Connection of specific address
func (gw *Gateway) GetConnection(addr string) *Connection {
	var conn *Connection
	gw.strand("GetConnection", func() {
		conn = gw.getConnection(addr)
	})
	return conn
}

func (gw *Gateway) getConnection(addr string) *Connection {
	if gw.d.pool.Pool == nil {
		return nil
	}

	c, err := gw.d.pool.Pool.GetConnection(addr)
	if err != nil {
		logger.Error(err)
		return nil
	}

	if c == nil {
		return nil
	}

	mirror, exist := gw.d.connectionMirrors.Get(addr)
	if !exist {
		return nil
	}

	return &Connection{
		ID:           c.ID,
		Addr:         addr,
		LastSent:     c.LastSent.Unix(),
		LastReceived: c.LastReceived.Unix(),
		Outgoing:     gw.d.outgoingConnections.Get(addr),
		Introduced:   !gw.d.needsIntro(addr),
		Mirror:       mirror,
		ListenPort:   gw.d.GetListenPort(addr),
	}
}

// GetTrustConnections returns all trusted connections,
// including private and public
func (gw *Gateway) GetTrustConnections() []string {
	var conn []string
	gw.strand("GetTrustConnections", func() {
		conn = gw.d.pex.Trusted().ToAddrs()
	})
	return conn
}

// GetExchgConnection returns all exchangeable connections,
// including private and public
func (gw *Gateway) GetExchgConnection() []string {
	var conn []string
	gw.strand("GetExchgConnection", func() {
		conn = gw.d.pex.RandomExchangeable(0).ToAddrs()
	})
	return conn
}

/* Blockchain & Transaction status */

// BlockchainProgress current sync blockchain status
type BlockchainProgress struct {
	// Our current blockchain length
	Current uint64 `json:"current"`
	// Our best guess at true blockchain length
	Highest uint64                 `json:"highest"`
	Peers   []PeerBlockchainHeight `json:"peers"`
}

// GetBlockchainProgress returns a *BlockchainProgress
func (gw *Gateway) GetBlockchainProgress() (*BlockchainProgress, error) {
	var bcp *BlockchainProgress
	var err error
	gw.strand("GetBlockchainProgress", func() {
		var headSeq uint64
		headSeq, _, err = gw.d.visor.HeadBkSeq()
		if err != nil {
			return
		}

		bcp = &BlockchainProgress{
			Current: headSeq,
			Highest: gw.d.Heights.Estimate(headSeq),
			Peers:   gw.d.Heights.All(),
		}
	})

	if err != nil {
		return nil, err
	}

	return bcp, nil
}

// ResendResult rebroadcast tx result
type ResendResult struct {
	Txids []string `json:"txids"` // transaction id
}

// ResendUnconfirmedTxns resents all unconfirmed transactions
func (gw *Gateway) ResendUnconfirmedTxns() (*ResendResult, error) {
	var hashes []cipher.SHA256
	var err error
	gw.strand("ResendUnconfirmedTxns", func() {
		hashes, err = gw.d.ResendUnconfirmedTxns()
	})

	if err != nil {
		return nil, err
	}

	var rlt ResendResult
	for _, txid := range hashes {
		rlt.Txids = append(rlt.Txids, txid.Hex())
	}
	return &rlt, nil
}

// GetBlockchainMetadata returns a *visor.BlockchainMetadata
func (gw *Gateway) GetBlockchainMetadata() (*visor.BlockchainMetadata, error) {
	var bcm *visor.BlockchainMetadata
	var err error
	gw.strand("GetBlockchainMetadata", func() {
		bcm, err = gw.v.GetBlockchainMetadata()
	})
	return bcm, err
}

// GetSignedBlockByHash returns the block by hash
func (gw *Gateway) GetSignedBlockByHash(hash cipher.SHA256) (*coin.SignedBlock, error) {
	var b *coin.SignedBlock
	var err error
	gw.strand("GetSignedBlockByHash", func() {
		b, err = gw.v.GetSignedBlockByHash(hash)
	})
	return b, err
}

// GetBlockByHashVerbose returns the block by hash
func (gw *Gateway) GetBlockByHashVerbose(hash cipher.SHA256) (*visor.ReadableBlockVerbose, error) {
	var b *visor.ReadableBlockVerbose
	var err error
	gw.strand("GetBlockByHashVerbose", func() {
		b, err = gw.v.GetBlockByHashVerbose(hash)
	})
	return b, err
}

// GetSignedBlockBySeq returns block by seq
func (gw *Gateway) GetSignedBlockBySeq(seq uint64) (*coin.SignedBlock, error) {
	var b *coin.SignedBlock
	var err error
	gw.strand("GetSignedBlockBySeq", func() {
		b, err = gw.v.GetSignedBlockBySeq(seq)
	})
	return b, err
}

// GetBlockBySeqVerbose returns the block by hash
func (gw *Gateway) GetBlockBySeqVerbose(seq uint64) (*visor.ReadableBlockVerbose, error) {
	var b *visor.ReadableBlockVerbose
	var err error
	gw.strand("GetBlockBySeqVerbose", func() {
		b, err = gw.v.GetBlockBySeqVerbose(seq)
	})
	return b, err
}

// GetBlocks returns a *visor.ReadableBlocks
func (gw *Gateway) GetBlocks(start, end uint64) (*visor.ReadableBlocks, error) {
	var blocks []coin.SignedBlock
	var err error

	gw.strand("GetBlocks", func() {
		blocks, err = gw.v.GetBlocks(start, end)
	})
	if err != nil {
		return nil, err
	}

	return visor.NewReadableBlocks(blocks)
}

// GetBlocksVerbose returns a *visor.ReadableBlocksVerbose
func (gw *Gateway) GetBlocksVerbose(start, end uint64) (*visor.ReadableBlocksVerbose, error) {
	var blocks []visor.ReadableBlockVerbose
	var err error

	gw.strand("GetBlocksVerbose", func() {
		blocks, err = gw.v.GetBlocksVerbose(start, end)
	})
	if err != nil {
		return nil, err
	}

	return visor.NewReadableBlocksVerbose(blocks), nil
}

// GetBlocksInDepth returns blocks in different depth
func (gw *Gateway) GetBlocksInDepth(vs []uint64) (*visor.ReadableBlocks, error) {
	blocks := []coin.SignedBlock{}
	var err error

	gw.strand("GetBlocksInDepth", func() {
		for _, n := range vs {
			var b *coin.SignedBlock
			b, err = gw.v.GetSignedBlockBySeq(n)
			if err != nil {
				err = fmt.Errorf("get block %v failed: %v", n, err)
				return
			}

			if b == nil {
				return
			}

			blocks = append(blocks, *b)
		}
	})

	if err != nil {
		return nil, err
	}

	return visor.NewReadableBlocks(blocks)
}

// GetLastBlocks get last N blocks
func (gw *Gateway) GetLastBlocks(num uint64) (*visor.ReadableBlocks, error) {
	var blocks []coin.SignedBlock
	var err error

	gw.strand("GetLastBlocks", func() {
		blocks, err = gw.v.GetLastBlocks(num)
	})
	if err != nil {
		return nil, err
	}

	return visor.NewReadableBlocks(blocks)
}

// GetLastBlocksVerbose get last N blocks with verbose transaction input data
func (gw *Gateway) GetLastBlocksVerbose(num uint64) (*visor.ReadableBlocksVerbose, error) {
	var blocks []visor.ReadableBlockVerbose
	var err error

	gw.strand("GetLastBlocksVerbose", func() {
		blocks, err = gw.v.GetLastBlocksVerbose(num)
	})
	if err != nil {
		return nil, err
	}

	return visor.NewReadableBlocksVerbose(blocks), nil
}

// OutputsFilter used as optional arguments in GetUnspentOutputs method
type OutputsFilter func(outputs coin.UxArray) coin.UxArray

// GetUnspentOutputs gets unspent outputs and returns the filtered results,
// Note: all filters will be executed as the pending sequence in 'AND' mode.
func (gw *Gateway) GetUnspentOutputs(filters ...OutputsFilter) (*visor.ReadableOutputSet, error) {
	// unspent outputs
	var unspentOutputs []coin.UxOut
	// unconfirmed spending outputs
	var uncfmSpendingOutputs coin.UxArray
	// unconfirmed incoming outputs
	var uncfmIncomingOutputs coin.UxArray
	var head *coin.SignedBlock
	var err error
	gw.strand("GetUnspentOutputs", func() {
		head, err = gw.v.GetHeadBlock()
		if err != nil {
			err = fmt.Errorf("v.GetHeadBlock failed: %v", err)
			return
		}

		unspentOutputs, err = gw.v.GetAllUnspentOutputs()
		if err != nil {
			err = fmt.Errorf("v.GetAllUnspentOutputs failed: %v", err)
			return
		}

		uncfmSpendingOutputs, err = gw.v.UnconfirmedSpendingOutputs()
		if err != nil {
			err = fmt.Errorf("v.UnconfirmedSpendingOutputs failed: %v", err)
			return
		}

		uncfmIncomingOutputs, err = gw.v.UnconfirmedIncomingOutputs()
		if err != nil {
			err = fmt.Errorf("v.UnconfirmedIncomingOutputs failed: %v", err)
			return
		}
	})

	if err != nil {
		return nil, err
	}

	for _, flt := range filters {
		unspentOutputs = flt(unspentOutputs)
		uncfmSpendingOutputs = flt(uncfmSpendingOutputs)
		uncfmIncomingOutputs = flt(uncfmIncomingOutputs)
	}

	outputSet := visor.ReadableOutputSet{}
	outputSet.HeadOutputs, err = visor.NewReadableOutputs(head.Time(), unspentOutputs)
	if err != nil {
		return nil, err
	}

	outputSet.OutgoingOutputs, err = visor.NewReadableOutputs(head.Time(), uncfmSpendingOutputs)
	if err != nil {
		return nil, err
	}

	outputSet.IncomingOutputs, err = visor.NewReadableOutputs(head.Time(), uncfmIncomingOutputs)
	if err != nil {
		return nil, err
	}

	return &outputSet, nil
}

// FbyAddressesNotIncluded filters the unspent outputs that are not owned by the addresses
func FbyAddressesNotIncluded(addrs []string) OutputsFilter {
	return func(outputs coin.UxArray) coin.UxArray {
		addrMatch := coin.UxArray{}
		addrMap := MakeSearchMap(addrs)

		for _, u := range outputs {
			if _, ok := addrMap[u.Body.Address.String()]; !ok {
				addrMatch = append(addrMatch, u)
			}
		}
		return addrMatch
	}
}

// FbyAddresses filters the unspent outputs that owned by the addresses
func FbyAddresses(addrs []string) OutputsFilter {
	return func(outputs coin.UxArray) coin.UxArray {
		addrMatch := coin.UxArray{}
		addrMap := MakeSearchMap(addrs)

		for _, u := range outputs {
			if _, ok := addrMap[u.Body.Address.String()]; ok {
				addrMatch = append(addrMatch, u)
			}
		}
		return addrMatch
	}
}

// FbyHashes filters the unspent outputs that have hashes matched.
func FbyHashes(hashes []string) OutputsFilter {
	return func(outputs coin.UxArray) coin.UxArray {
		hsMatch := coin.UxArray{}
		hsMap := MakeSearchMap(hashes)

		for _, u := range outputs {
			if _, ok := hsMap[u.Hash().Hex()]; ok {
				hsMatch = append(hsMatch, u)
			}
		}
		return hsMatch
	}
}

// MakeSearchMap returns a search indexed map for use in filters
func MakeSearchMap(addrs []string) map[string]struct{} {
	addrMap := make(map[string]struct{})
	for _, addr := range addrs {
		addrMap[addr] = struct{}{}
	}

	return addrMap
}

// GetTransaction returns transaction by txid
func (gw *Gateway) GetTransaction(txid cipher.SHA256) (*visor.Transaction, error) {
	var txn *visor.Transaction
	var err error

	gw.strand("GetTransaction", func() {
		txn, err = gw.v.GetTransaction(txid)
	})

	return txn, err
}

// TransactionResult represents transaction result
type TransactionResult struct {
	Status      visor.TransactionStatus   `json:"status"`
	Time        uint64                    `json:"time"`
	Transaction visor.ReadableTransaction `json:"txn"`
}

// NewTransactionResult converts visor.Transaction to TransactionResult
func NewTransactionResult(txn *visor.Transaction) (*TransactionResult, error) {
	if txn == nil {
		return nil, nil
	}

	rbTxn, err := visor.NewReadableTransaction(txn)
	if err != nil {
		return nil, err
	}

	return &TransactionResult{
		Transaction: *rbTxn,
		Status:      txn.Status,
		Time:        txn.Time,
	}, nil
}

// TransactionResults array of transaction results
type TransactionResults struct {
	Txns []TransactionResult `json:"txns"`
}

// Sort sorts transactions chronologically, using txid for tiebreaking
func (r TransactionResults) Sort() {
	sort.Slice(r.Txns, func(i, j int) bool {
		a := r.Txns[i]
		b := r.Txns[j]

		if a.Time == b.Time {
			return strings.Compare(a.Transaction.Hash, b.Transaction.Hash) < 0
		}

		return a.Time < b.Time
	})
}

// NewTransactionResults converts []Transaction to []TransactionResults
func NewTransactionResults(txns []visor.Transaction) (*TransactionResults, error) {
	txnRlts := make([]TransactionResult, 0, len(txns))
	for _, txn := range txns {
		rTxn, err := NewTransactionResult(&txn)
		if err != nil {
			return nil, err
		}
		txnRlts = append(txnRlts, *rTxn)
	}

	return &TransactionResults{
		Txns: txnRlts,
	}, nil
}

// TransactionResultVerbose represents verbose transaction result
type TransactionResultVerbose struct {
	Status      visor.TransactionStatus          `json:"status"`
	Time        uint64                           `json:"time"`
	Transaction visor.ReadableTransactionVerbose `json:"txn"`
}

// NewTransactionResultVerbose converts visor.Transaction to TransactionResultVerbose
func NewTransactionResultVerbose(txn *visor.Transaction, inputs []visor.ReadableTransactionInput) (*TransactionResultVerbose, error) {
	if txn == nil {
		return nil, nil
	}

	if len(txn.Txn.In) != len(inputs) {
		return nil, errors.New("NewTransactionResultVerbose: len(txn.In) != len(inputs)")
	}

	rbTxn, err := visor.NewReadableTransactionVerbose(*txn, inputs)
	if err != nil {
		return nil, err
	}

	// Force the Status field to be hidden on the inner transaction, to maintain API compatibility
	rbTxn.Status = nil

	return &TransactionResultVerbose{
		Transaction: rbTxn,
		Status:      txn.Status,
		Time:        txn.Time,
	}, nil
}

// TransactionResultsVerbose array of transaction results
type TransactionResultsVerbose struct {
	Txns []TransactionResultVerbose `json:"txns"`
}

// Sort sorts transactions chronologically, using txid for tiebreaking
func (r TransactionResultsVerbose) Sort() {
	sort.Slice(r.Txns, func(i, j int) bool {
		a := r.Txns[i]
		b := r.Txns[j]

		if a.Time == b.Time {
			return strings.Compare(a.Transaction.Hash, b.Transaction.Hash) < 0
		}

		return a.Time < b.Time
	})
}

// NewTransactionResultsVerbose converts []Transaction to []TransactionResultsVerbose
func NewTransactionResultsVerbose(txns []visor.Transaction, inputs [][]visor.ReadableTransactionInput) (*TransactionResultsVerbose, error) {
	if len(txns) != len(inputs) {
		return nil, errors.New("NewTransactionResultsVerbose: len(txns) != len(inputs)")
	}

	txnRlts := make([]TransactionResultVerbose, len(txns))
	for i, txn := range txns {
		rTxn, err := NewTransactionResultVerbose(&txn, inputs[i])
		if err != nil {
			return nil, err
		}
		txnRlts[i] = *rTxn
	}

	return &TransactionResultsVerbose{
		Txns: txnRlts,
	}, nil
}

// GetTransactionResult gets transaction result by txid.
func (gw *Gateway) GetTransactionResult(txid cipher.SHA256) (*TransactionResult, error) {
	var txn *visor.Transaction
	var err error

	gw.strand("GetTransactionResult", func() {
		txn, err = gw.v.GetTransaction(txid)
	})

	if err != nil {
		return nil, err
	}

	if txn == nil {
		return nil, nil
	}

	return NewTransactionResult(txn)
}

// GetTransactionResultVerbose gets verbose transaction result by txid.
func (gw *Gateway) GetTransactionResultVerbose(txid cipher.SHA256) (*TransactionResultVerbose, error) {
	var txn *visor.Transaction
	var inputs []visor.ReadableTransactionInput
	var err error

	gw.strand("GetTransactionResultVerbose", func() {
		txn, inputs, err = gw.v.GetTransactionWithInputs(txid)
	})

	if err != nil {
		return nil, err
	}

	if txn == nil {
		return nil, nil
	}

	return NewTransactionResultVerbose(txn, inputs)
}

// InjectBroadcastTransaction injects and broadcasts a transaction
func (gw *Gateway) InjectBroadcastTransaction(txn coin.Transaction) error {
	var err error
	gw.strand("InjectBroadcastTransaction", func() {
		err = gw.d.InjectBroadcastTransaction(txn)
	})
	return err
}

// GetVerboseTransactionsForAddress returns []visor.ReadableTransactionVerbose for a given address.
// These transactions include confirmed and unconfirmed transactions
func (gw *Gateway) GetVerboseTransactionsForAddress(a cipher.Address) ([]visor.ReadableTransactionVerbose, error) {
	var err error
	var resTxns []visor.ReadableTransactionVerbose

	gw.strand("GetVerboseTransactionsForAddress", func() {
		resTxns, err = gw.v.GetVerboseTransactionsForAddress(a)
	})

	if err != nil {
		return nil, err
	}

	return resTxns, nil
}

// GetTransactions returns transactions filtered by zero or more visor.TxFilter
func (gw *Gateway) GetTransactions(flts []visor.TxFilter) ([]visor.Transaction, error) {
	var txns []visor.Transaction
	var err error
	gw.strand("GetTransactions", func() {
		txns, err = gw.v.GetTransactions(flts)
	})
	return txns, err
}

// GetTransactionResults returns transactions filtered by zero or more visor.TxFilter
func (gw *Gateway) GetTransactionResults(flts []visor.TxFilter) (*TransactionResults, error) {
	var txns []visor.Transaction
	var err error
	gw.strand("GetTransactionResults", func() {
		txns, err = gw.v.GetTransactions(flts)
	})
	if err != nil {
		return nil, err
	}

	return NewTransactionResults(txns)
}

// GetTransactionResultsVerbose returns transactions filtered by zero or more visor.TxFilter
func (gw *Gateway) GetTransactionResultsVerbose(flts []visor.TxFilter) (*TransactionResultsVerbose, error) {
	var txns []visor.Transaction
	var inputs [][]visor.ReadableTransactionInput
	var err error
	gw.strand("GetTransactionResultsVerbose", func() {
		txns, inputs, err = gw.v.GetTransactionsWithInputs(flts)
	})
	if err != nil {
		return nil, err
	}

	return NewTransactionResultsVerbose(txns, inputs)
}

// GetUxOutByID gets UxOut by hash id.
func (gw *Gateway) GetUxOutByID(id cipher.SHA256) (*historydb.UxOut, error) {
	var uxout *historydb.UxOut
	var err error
	gw.strand("GetUxOutByID", func() {
		uxout, err = gw.v.GetUxOutByID(id)
	})
	return uxout, err
}

// GetAddrUxOuts gets all the address affected UxOuts.
func (gw *Gateway) GetAddrUxOuts(addresses []cipher.Address) ([]*historydb.UxOut, error) {
	var uxOuts []*historydb.UxOut
	var err error

	gw.strand("GetAddrUxOuts", func() {
		for _, addr := range addresses {
			var result []*historydb.UxOut
			result, err = gw.v.GetAddrUxOuts(addr)
			if err != nil {
				return
			}

			uxOuts = append(uxOuts, result...)
		}
	})

	if err != nil {
		return nil, err
	}

	return uxOuts, nil
}

// GetTimeNow returns the current Unix time
func (gw *Gateway) GetTimeNow() uint64 {
	return uint64(utc.UnixNow())
}

// GetAllUnconfirmedTxns returns all unconfirmed transactions
func (gw *Gateway) GetAllUnconfirmedTxns() ([]visor.UnconfirmedTxn, error) {
	var txns []visor.UnconfirmedTxn
	var err error
	gw.strand("GetAllUnconfirmedTxns", func() {
		txns, err = gw.v.GetAllUnconfirmedTxns()
	})
	return txns, err
}

// GetAllUnconfirmedTxnsVerbose returns all unconfirmed transactions with verbose transaction inputs
func (gw *Gateway) GetAllUnconfirmedTxnsVerbose() ([]visor.ReadableUnconfirmedTxnVerbose, error) {
	var txns []visor.ReadableUnconfirmedTxnVerbose
	var err error
	gw.strand("GetAllUnconfirmedTxnsVerbose", func() {
		txns, err = gw.v.GetAllUnconfirmedTxnsVerbose()
	})
	return txns, err
}

// GetUnconfirmedTxns returns addresses related unconfirmed transactions
func (gw *Gateway) GetUnconfirmedTxns(addrs []cipher.Address) ([]visor.UnconfirmedTxn, error) {
	var txns []visor.UnconfirmedTxn
	var err error
	gw.strand("GetUnconfirmedTxns", func() {
		txns, err = gw.v.GetUnconfirmedTxns(visor.SendsToAddresses(addrs))
	})
	return txns, err
}

// Spend spends coins from given wallet and broadcast it,
// set password as nil if wallet is not encrypted, otherwise the password must be provied.
// return transaction or error.
func (gw *Gateway) Spend(wltID string, password []byte, coins uint64, dest cipher.Address) (*coin.Transaction, error) {
	if !gw.Config.EnabledAPISets.Contains("WALLET") {
		return nil, wallet.ErrWalletAPIDisabled
	}

	var txn *coin.Transaction
	var err error
	gw.strand("Spend", func() {
		txn, err = gw.v.CreateTransactionDeprecated(wltID, password, coins, dest)
		if err != nil {
			return
		}

		// Inject transaction
		err = gw.d.InjectBroadcastTransaction(*txn)
		if err != nil {
			logger.Errorf("Inject transaction failed: %v", err)
			return
		}
	})

	if err != nil {
		return nil, err
	}

	return txn, nil
}

// CreateTransaction creates a transaction based upon parameters in wallet.CreateTransactionParams
func (gw *Gateway) CreateTransaction(params wallet.CreateTransactionParams) (*coin.Transaction, []wallet.UxBalance, error) {
	if !gw.Config.EnabledAPISets.Contains("WALLET") {
		return nil, nil, wallet.ErrWalletAPIDisabled
	}

	var txn *coin.Transaction
	var inputs []wallet.UxBalance
	var err error

	gw.strand("CreateTransaction", func() {
		txn, inputs, err = gw.v.CreateTransaction(params)
	})

	if err != nil {
		return nil, nil, err
	}

	return txn, inputs, err
}

// CreateWallet creates wallet
func (gw *Gateway) CreateWallet(wltName string, options wallet.Options) (*wallet.Wallet, error) {
	if !gw.Config.EnabledAPISets.Contains("WALLET") {
		return nil, wallet.ErrWalletAPIDisabled
	}

	var wlt *wallet.Wallet
	var err error
	gw.strand("CreateWallet", func() {
		wlt, err = gw.v.Wallets.CreateWallet(wltName, options, gw.v)
	})
	return wlt, err
}

// EncryptWallet encrypts the wallet
func (gw *Gateway) EncryptWallet(wltName string, password []byte) (*wallet.Wallet, error) {
	if !gw.Config.EnabledAPISets.Contains("WALLET") {
		return nil, wallet.ErrWalletAPIDisabled
	}

	var err error
	var w *wallet.Wallet
	gw.strand("EncryptWallet", func() {
		w, err = gw.v.Wallets.EncryptWallet(wltName, password)
	})
	return w, err
}

// DecryptWallet decrypts wallet
func (gw *Gateway) DecryptWallet(wltID string, password []byte) (*wallet.Wallet, error) {
	if !gw.Config.EnabledAPISets.Contains("WALLET") {
		return nil, wallet.ErrWalletAPIDisabled
	}

	var err error
	var w *wallet.Wallet
	gw.strand("DecryptWallet", func() {
		w, err = gw.v.Wallets.DecryptWallet(wltID, password)
	})
	return w, err
}

// GetWalletBalance returns balance pairs of specific wallet
func (gw *Gateway) GetWalletBalance(wltID string) (wallet.BalancePair, wallet.AddressBalance, error) {
	var addressBalances wallet.AddressBalance
	var walletBalance wallet.BalancePair
	if !gw.Config.EnabledAPISets.Contains("WALLET") {
		return walletBalance, addressBalances, wallet.ErrWalletAPIDisabled
	}

	var err error
	gw.strand("GetWalletBalance", func() {
		var addrs []cipher.Address
		addrs, err = gw.v.Wallets.GetAddresses(wltID)
		if err != nil {
			return
		}

		// get list of address balances
		addrsBalanceList, err := gw.v.GetBalanceOfAddrs(addrs)
		if err != nil {
			return
		}

		// create map of address to balance
		addressBalances = make(wallet.AddressBalance, len(addrs))
		for idx, addr := range addrs {
			addressBalances[addr.String()] = addrsBalanceList[idx]
		}

		// compute the sum of all addresses
		for _, addrBalance := range addressBalances {
			// compute confirmed balance
			walletBalance.Confirmed.Coins, err = coin.AddUint64(walletBalance.Confirmed.Coins, addrBalance.Confirmed.Coins)
			if err != nil {
				return
			}
			walletBalance.Confirmed.Hours, err = coin.AddUint64(walletBalance.Confirmed.Hours, addrBalance.Confirmed.Hours)
			if err != nil {
				return
			}

			// compute predicted balance
			walletBalance.Predicted.Coins, err = coin.AddUint64(walletBalance.Predicted.Coins, addrBalance.Predicted.Coins)
			if err != nil {
				return
			}
			walletBalance.Predicted.Hours, err = coin.AddUint64(walletBalance.Predicted.Hours, addrBalance.Predicted.Hours)
			if err != nil {
				return
			}
		}
	})

	return walletBalance, addressBalances, err
}

// GetBalanceOfAddrs gets balance of given addresses
func (gw *Gateway) GetBalanceOfAddrs(addrs []cipher.Address) ([]wallet.BalancePair, error) {
	var balance []wallet.BalancePair
	var err error

	gw.strand("GetBalanceOfAddrs", func() {
		balance, err = gw.v.GetBalanceOfAddrs(addrs)
	})

	if err != nil {
		return nil, err
	}

	return balance, nil
}

// GetWalletDir returns path for storing wallet files
func (gw *Gateway) GetWalletDir() (string, error) {
	if !gw.Config.EnabledAPISets.Contains("WALLET") {
		return "", wallet.ErrWalletAPIDisabled
	}
	return gw.v.Config.WalletDirectory, nil
}

// NewAddresses generate addresses in given wallet
func (gw *Gateway) NewAddresses(wltID string, password []byte, n uint64) ([]cipher.Address, error) {
	if !gw.Config.EnabledAPISets.Contains("WALLET") {
		return nil, wallet.ErrWalletAPIDisabled
	}

	var addrs []cipher.Address
	var err error
	gw.strand("NewAddresses", func() {
		addrs, err = gw.v.Wallets.NewAddresses(wltID, password, n)
	})
	return addrs, err
}

// UpdateWalletLabel updates the label of wallet
func (gw *Gateway) UpdateWalletLabel(wltID, label string) error {
	if !gw.Config.EnabledAPISets.Contains("WALLET") {
		return wallet.ErrWalletAPIDisabled
	}

	var err error
	gw.strand("UpdateWalletLabel", func() {
		err = gw.v.Wallets.UpdateWalletLabel(wltID, label)
	})
	return err
}

// GetWallet returns wallet by id
func (gw *Gateway) GetWallet(wltID string) (*wallet.Wallet, error) {
	if !gw.Config.EnabledAPISets.Contains("WALLET") {
		return nil, wallet.ErrWalletAPIDisabled
	}

	var w *wallet.Wallet
	var err error
	gw.strand("GetWallet", func() {
		w, err = gw.v.Wallets.GetWallet(wltID)
	})
	return w, err
}

// GetWallets returns wallets
func (gw *Gateway) GetWallets() (wallet.Wallets, error) {
	if !gw.Config.EnabledAPISets.Contains("WALLET") {
		return nil, wallet.ErrWalletAPIDisabled
	}

	var w wallet.Wallets
	var err error
	gw.strand("GetWallets", func() {
		w, err = gw.v.Wallets.GetWallets()
	})
	return w, err
}

// GetWalletUnconfirmedTxns returns all unconfirmed transactions in given wallet
func (gw *Gateway) GetWalletUnconfirmedTxns(wltID string) ([]visor.UnconfirmedTxn, error) {
	if !gw.Config.EnabledAPISets.Contains("WALLET") {
		return nil, wallet.ErrWalletAPIDisabled
	}

	var txns []visor.UnconfirmedTxn
	var err error
	gw.strand("GetWalletUnconfirmedTxns", func() {
		var addrs []cipher.Address
		addrs, err = gw.v.Wallets.GetAddresses(wltID)
		if err != nil {
			return
		}

		txns, err = gw.v.GetUnconfirmedTxns(visor.SendsToAddresses(addrs))
	})

	return txns, err
}

// GetWalletUnconfirmedTxnsVerbose returns all unconfirmed transactions in given wallet
func (gw *Gateway) GetWalletUnconfirmedTxnsVerbose(wltID string) ([]visor.ReadableUnconfirmedTxnVerbose, error) {
	if !gw.Config.EnableWalletAPI {
		return nil, wallet.ErrWalletAPIDisabled
	}

	var txns []visor.ReadableUnconfirmedTxnVerbose
	var err error
	gw.strand("GetWalletUnconfirmedTxnsVerbose", func() {
		var addrs []cipher.Address
		addrs, err = gw.v.Wallets.GetAddresses(wltID)
		if err != nil {
			return
		}

		txns, err = gw.v.GetUnconfirmedTxnsVerbose(visor.SendsToAddresses(addrs))
	})

	return txns, err
}

// ReloadWallets reloads all wallets
func (gw *Gateway) ReloadWallets() error {
	if !gw.Config.EnabledAPISets.Contains("WALLET") {
		return wallet.ErrWalletAPIDisabled
	}

	var err error
	gw.strand("ReloadWallets", func() {
		err = gw.v.Wallets.ReloadWallets()
	})
	return err
}

// UnloadWallet removes wallet of given id from memory.
func (gw *Gateway) UnloadWallet(id string) error {
	if !gw.Config.EnabledAPISets.Contains("WALLET") {
		return wallet.ErrWalletAPIDisabled
	}

	var err error

	gw.strand("UnloadWallet", func() {
		err = gw.v.Wallets.Remove(id)
	})

	return err
}

// GetWalletSeed returns seed of wallet of given id,
// returns wallet.ErrWalletNotEncrypted if the wallet is not encrypted.
func (gw *Gateway) GetWalletSeed(id string, password []byte) (string, error) {
	if !gw.Config.EnabledAPISets.Contains("WALLET") {
		return "", wallet.ErrWalletAPIDisabled
	}

	var seed string
	var err error
	gw.strand("GetWalletSeed", func() {
		seed, err = gw.v.Wallets.GetWalletSeed(id, password)
	})
	return seed, err
}

// IsWalletAPIEnabled returns if all wallet related apis are disabled
//
// Equivalent to isAPISetEnabled("WALLET")
func (gw *Gateway) IsWalletAPIEnabled() bool {
	return gw.IsAPISetEnabled("WALLET")
}

// IsAPISetEnabled returns if any of the API set names is enabled
func (gw *Gateway) IsAPISetEnabled(mainAPIName string, otherAPINames ...string) bool {
	return gw.Config.EnabledAPISets.ContainsAny(mainAPIName, otherAPINames...)
}

// GetBuildInfo returns node build info.
func (gw *Gateway) GetBuildInfo() visor.BuildInfo {
	var bi visor.BuildInfo
	gw.strand("GetBuildInfo", func() {
		bi = gw.v.Config.BuildInfo
	})
	return bi
}

// GetRichlist returns rich list as desc order.
func (gw *Gateway) GetRichlist(includeDistribution bool) (visor.Richlist, error) {
	rbOuts, err := gw.GetUnspentOutputs()
	if err != nil {
		return nil, err
	}

	allAccounts, err := rbOuts.AggregateUnspentOutputs()
	if err != nil {
		return nil, err
	}

	lockedAddrs := visor.GetLockedDistributionAddresses()
	addrsMap := make(map[string]struct{}, len(lockedAddrs))
	for _, a := range lockedAddrs {
		addrsMap[a] = struct{}{}
	}

	richlist, err := visor.NewRichlist(allAccounts, addrsMap)
	if err != nil {
		return nil, err
	}

	if !includeDistribution {
		unlockedAddrs := visor.GetUnlockedDistributionAddresses()
		for _, a := range unlockedAddrs {
			addrsMap[a] = struct{}{}
		}
		richlist = richlist.FilterAddresses(addrsMap)
	}

	return richlist, nil
}

// GetAddressCount returns count number of unique address with uxouts > 0.
func (gw *Gateway) GetAddressCount() (uint64, error) {
	var count uint64
	var err error

	gw.strand("GetAddressCount", func() {
		count, err = gw.v.AddressCount()
	})

	return count, err
}

// Health is returned by the /health endpoint
type Health struct {
	BlockchainMetadata *visor.BlockchainMetadata
	Version            visor.BuildInfo
	OpenConnections    int
	Uptime             time.Duration
}

// GetHealth returns statistics about the running node
func (gw *Gateway) GetHealth() (*Health, error) {
	var health *Health
	var err error
	gw.strand("GetHealth", func() {
		var metadata *visor.BlockchainMetadata
		metadata, err = gw.v.GetBlockchainMetadata()
		if err != nil {
			return
		}

		conns := gw.getConnections()

		health = &Health{
			BlockchainMetadata: metadata,
			Version:            gw.v.Config.BuildInfo,
			OpenConnections:    len(conns.Connections),
			Uptime:             time.Since(gw.v.StartedAt),
		}
	})

	return health, err
}

// VerifyTxnVerbose verifies an isolated transaction and returns []wallet.UxBalance of
// transaction inputs, whether the transaction is confirmed and error if any
func (gw *Gateway) VerifyTxnVerbose(txn *coin.Transaction) ([]wallet.UxBalance, bool, error) {
	var uxs []wallet.UxBalance
	var isTxnConfirmed bool
	var err error
	gw.strand("VerifyTxnVerbose", func() {
		uxs, isTxnConfirmed, err = gw.v.VerifyTxnVerbose(txn)
	})
	return uxs, isTxnConfirmed, err
}<|MERGE_RESOLUTION|>--- conflicted
+++ resolved
@@ -21,29 +21,15 @@
 
 // GatewayConfig configuration set of gateway.
 type GatewayConfig struct {
-<<<<<<< HEAD
 	BufferSize     int
 	EnabledAPISets flagutils.StringSet
-	EnableGUI      bool
-	DisableCSP     bool
-=======
-	BufferSize      int
-	EnableWalletAPI bool
->>>>>>> cfd8a327
 }
 
 // NewGatewayConfig create and init an GatewayConfig
 func NewGatewayConfig() GatewayConfig {
 	return GatewayConfig{
-<<<<<<< HEAD
 		BufferSize:     32,
 		EnabledAPISets: flagutils.NewStringSet(),
-		EnableGUI:      false,
-		DisableCSP:     false,
-=======
-		BufferSize:      32,
-		EnableWalletAPI: false,
->>>>>>> cfd8a327
 	}
 }
 
