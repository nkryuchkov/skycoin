package api

import (
	"bytes"
	"errors"
	"math"
	"net/http"
	"net/http/httptest"
	"net/url"
	"strconv"
	"strings"
	"testing"

	"encoding/json"

	"github.com/stretchr/testify/require"

	"github.com/skycoin/skycoin/src/cipher"
	"github.com/skycoin/skycoin/src/coin"
	"github.com/skycoin/skycoin/src/util/fee"
	"github.com/skycoin/skycoin/src/visor"
	"github.com/skycoin/skycoin/src/wallet"
)

func TestGetBalanceHandler(t *testing.T) {
	type httpBody struct {
		addrs string
	}
	invalidAddr := "invalidAddr"
	validAddr := "2eZYSbzBKJ7QCL4kd5LSqV478rJQGb4UNkf"
	address, err := cipher.DecodeBase58Address(validAddr)
	require.NoError(t, err)
	tt := []struct {
		name                      string
		method                    string
		status                    int
		err                       string
		httpBody                  *httpBody
		getBalanceOfAddrsArg      []cipher.Address
		getBalanceOfAddrsResponse []wallet.BalancePair
		getBalanceOfAddrsError    error
		httpResponse              wallet.BalancePair
	}{
		{
			name:   "405",
			method: http.MethodPost,
			status: http.StatusMethodNotAllowed,
			err:    "405 Method Not Allowed",
		},
		{
			name:   "400 - invalid address",
			method: http.MethodGet,
			status: http.StatusBadRequest,
			err:    "400 Bad Request - address invalidAddr is invalid: Invalid base58 character",
			httpBody: &httpBody{
				addrs: invalidAddr,
			},
		},
		{
			name:     "400 - no addresses",
			method:   http.MethodGet,
			status:   http.StatusBadRequest,
			err:      "400 Bad Request - addrs is required",
			httpBody: &httpBody{},
		},
		{
			name:   "500 - GetBalanceOfAddrsError",
			method: http.MethodGet,
			status: http.StatusInternalServerError,
			err:    "500 Internal Server Error - gateway.GetBalanceOfAddrs failed: GetBalanceOfAddrsError",
			httpBody: &httpBody{
				addrs: validAddr,
			},
			getBalanceOfAddrsArg:   []cipher.Address{address},
			getBalanceOfAddrsError: errors.New("GetBalanceOfAddrsError"),
		},
		{
			name:   "500 - balance Confirmed coins uint64 addition overflow",
			method: http.MethodGet,
			status: http.StatusInternalServerError,
			err:    "500 Internal Server Error - uint64 addition overflow",
			httpBody: &httpBody{
				addrs: validAddr,
			},
			getBalanceOfAddrsArg: []cipher.Address{address},
			getBalanceOfAddrsResponse: []wallet.BalancePair{
				{
					Confirmed: wallet.Balance{Coins: math.MaxInt64 + 1, Hours: 0},
					Predicted: wallet.Balance{Coins: 0, Hours: 0},
				},
				{
					Confirmed: wallet.Balance{Coins: math.MaxInt64 + 1, Hours: 0},
					Predicted: wallet.Balance{Coins: 0, Hours: 0},
				},
			},
		},
		{
			name:   "500 - balance Predicted coins uint64 addition overflow",
			method: http.MethodGet,
			status: http.StatusInternalServerError,
			err:    "500 Internal Server Error - uint64 addition overflow",
			httpBody: &httpBody{
				addrs: validAddr,
			},
			getBalanceOfAddrsArg: []cipher.Address{address},
			getBalanceOfAddrsResponse: []wallet.BalancePair{
				{
					Confirmed: wallet.Balance{Coins: 0, Hours: 0},
					Predicted: wallet.Balance{Coins: math.MaxInt64 + 1, Hours: 0},
				},
				{
					Confirmed: wallet.Balance{Coins: 0, Hours: 0},
					Predicted: wallet.Balance{Coins: math.MaxInt64 + 1, Hours: 0},
				},
			},
		},
		{
			name:   "200 - OK",
			method: http.MethodGet,
			status: http.StatusOK,
			err:    "200 - OK",
			httpBody: &httpBody{
				addrs: validAddr,
			},
			getBalanceOfAddrsArg: []cipher.Address{address},
			getBalanceOfAddrsResponse: []wallet.BalancePair{
				{
					Confirmed: wallet.Balance{Coins: 0, Hours: 0},
					Predicted: wallet.Balance{Coins: 0, Hours: 0},
				},
				{
					Confirmed: wallet.Balance{Coins: 0, Hours: 0},
					Predicted: wallet.Balance{Coins: 0, Hours: 0},
				},
			},
			httpResponse: wallet.BalancePair{},
		},
	}

	for _, tc := range tt {
		t.Run(tc.name, func(t *testing.T) {
			gateway := &MockGatewayer{}
			endpoint := "/api/v1/balance"
			gateway.On("GetBalanceOfAddrs", tc.getBalanceOfAddrsArg).Return(tc.getBalanceOfAddrsResponse, tc.getBalanceOfAddrsError)

			v := url.Values{}
			if tc.httpBody != nil {
				if tc.httpBody.addrs != "" {
					v.Add("addrs", tc.httpBody.addrs)
				}
			}

			if len(v) > 0 {
				endpoint += "?" + v.Encode()
			}

			req, err := http.NewRequest(tc.method, endpoint, nil)
			require.NoError(t, err)

			rr := httptest.NewRecorder()
			handler := newServerMux(defaultMuxConfig(), gateway, &CSRFStore{}, nil)
			handler.ServeHTTP(rr, req)

			status := rr.Code
			require.Equal(t, tc.status, status, "case: %s, handler returned wrong status code: got `%v` want `%v`",
				tc.name, status, tc.status)

			if status != http.StatusOK {
				require.Equal(t, tc.err, strings.TrimSpace(rr.Body.String()), "case: %s, handler returned wrong error message: got `%v`| %s, want `%v`",
					tc.name, strings.TrimSpace(rr.Body.String()), status, tc.err)
			} else {
				var msg wallet.BalancePair
				err = json.Unmarshal(rr.Body.Bytes(), &msg)
				require.NoError(t, err)
				require.Equal(t, tc.httpResponse, msg, tc.name)
			}
		})
	}
}

func TestWalletSpendHandler(t *testing.T) {
	type httpBody struct {
		WalletID string
		Dst      string
		Coins    string
		Password string
	}

	tt := []struct {
		name                          string
		method                        string
		body                          *httpBody
		status                        int
		err                           string
		walletID                      string
		coins                         uint64
		dst                           string
		password                      string
		gatewaySpendResult            *coin.Transaction
		gatewaySpendErr               error
		gatewayGetWalletBalanceResult BalanceResponse
		gatewayBalanceErr             error
		spendResult                   *SpendResult
		csrfDisabled                  bool
	}{
		{
			name:     "405",
			method:   http.MethodGet,
			status:   http.StatusMethodNotAllowed,
			err:      "405 Method Not Allowed",
			walletID: "0",
		},
		{
			name:     "400 - no walletID",
			method:   http.MethodPost,
			body:     &httpBody{},
			status:   http.StatusBadRequest,
			err:      "400 Bad Request - missing wallet id",
			walletID: "0",
		},
		{
			name:   "400 - no dst",
			method: http.MethodPost,
			body: &httpBody{
				WalletID: "123",
			},
			status:   http.StatusBadRequest,
			err:      "400 Bad Request - missing destination address \"dst\"",
			walletID: "0",
		},
		{
			name:   "400 - bad dst addr",
			method: http.MethodPost,
			body: &httpBody{
				WalletID: "123",
				Dst:      " 2konv5no3DZvSMxf2GPVtAfZinfwqCGhfVQ",
			},
			status:   http.StatusBadRequest,
			err:      "400 Bad Request - invalid destination address: Invalid base58 character",
			walletID: "0",
		},
		{
			name:   "400 - no coins",
			method: http.MethodPost,
			body: &httpBody{
				WalletID: "123",
				Dst:      "2konv5no3DZvSMxf2GPVtAfZinfwqCGhfVQ",
			},
			status:   http.StatusBadRequest,
			err:      "400 Bad Request - invalid \"coins\" value",
			walletID: "0",
		},
		{
			name:   "400 - coins is string",
			method: http.MethodPost,
			body: &httpBody{
				WalletID: "123",
				Dst:      "2konv5no3DZvSMxf2GPVtAfZinfwqCGhfVQ",
				Coins:    "foo",
			},
			status:   http.StatusBadRequest,
			err:      "400 Bad Request - invalid \"coins\" value",
			walletID: "0",
		},
		{
			name:   "400 - coins is negative value",
			method: http.MethodPost,
			body: &httpBody{
				WalletID: "123",
				Dst:      "2konv5no3DZvSMxf2GPVtAfZinfwqCGhfVQ",
				Coins:    "-123",
			},
			status:   http.StatusBadRequest,
			err:      "400 Bad Request - invalid \"coins\" value",
			walletID: "0",
		},
		{
			name:   "400 - zero coins",
			method: http.MethodPost,
			body: &httpBody{
				WalletID: "123",
				Dst:      "2konv5no3DZvSMxf2GPVtAfZinfwqCGhfVQ",
				Coins:    "0",
			},
			status:   http.StatusBadRequest,
			err:      "400 Bad Request - invalid \"coins\" value, must > 0",
			walletID: "0",
		},
		{
			name:   "400 - gw spend error txn no fee",
			method: http.MethodPost,
			body: &httpBody{
				WalletID: "123",
				Dst:      "2konv5no3DZvSMxf2GPVtAfZinfwqCGhfVQ",
				Coins:    "12",
			},
			status:          http.StatusBadRequest,
			err:             "400 Bad Request - Transaction has zero coinhour fee",
			walletID:        "123",
			coins:           12,
			dst:             "2konv5no3DZvSMxf2GPVtAfZinfwqCGhfVQ",
			gatewaySpendErr: fee.ErrTxnNoFee,
			spendResult: &SpendResult{
				Error: fee.ErrTxnNoFee.Error(),
			},
		},
		{
			name:   "400 - gw spend error spending unconfirmed",
			method: http.MethodPost,
			body: &httpBody{
				WalletID: "123",
				Dst:      "2konv5no3DZvSMxf2GPVtAfZinfwqCGhfVQ",
				Coins:    "12",
			},
			status:          http.StatusBadRequest,
			err:             "400 Bad Request - please spend after your pending transaction is confirmed",
			walletID:        "123",
			coins:           12,
			dst:             "2konv5no3DZvSMxf2GPVtAfZinfwqCGhfVQ",
			gatewaySpendErr: wallet.ErrSpendingUnconfirmed,
			spendResult: &SpendResult{
				Error: wallet.ErrSpendingUnconfirmed.Error(),
			},
		},
		{
			name:   "400 - gw spend error insufficient balance",
			method: http.MethodPost,
			body: &httpBody{
				WalletID: "123",
				Dst:      "2konv5no3DZvSMxf2GPVtAfZinfwqCGhfVQ",
				Coins:    "12",
			},
			status:          http.StatusBadRequest,
			err:             "400 Bad Request - balance is not sufficient",
			walletID:        "123",
			coins:           12,
			dst:             "2konv5no3DZvSMxf2GPVtAfZinfwqCGhfVQ",
			gatewaySpendErr: wallet.ErrInsufficientBalance,
			spendResult: &SpendResult{
				Error: wallet.ErrInsufficientBalance.Error(),
			},
		},
		{
			name:   "404 - gw spend error wallet not exist",
			method: http.MethodPost,
			body: &httpBody{
				WalletID: "123",
				Dst:      "2konv5no3DZvSMxf2GPVtAfZinfwqCGhfVQ",
				Coins:    "12",
			},
			status:          http.StatusNotFound,
			err:             "404 Not Found",
			walletID:        "123",
			coins:           12,
			dst:             "2konv5no3DZvSMxf2GPVtAfZinfwqCGhfVQ",
			gatewaySpendErr: wallet.ErrWalletNotExist,
			spendResult: &SpendResult{
				Error: wallet.ErrWalletNotExist.Error(),
			},
		},
		{
			name:   "500 - gw spend error",
			method: http.MethodPost,
			body: &httpBody{
				WalletID: "123",
				Dst:      "2konv5no3DZvSMxf2GPVtAfZinfwqCGhfVQ",
				Coins:    "12",
			},
			status:          http.StatusInternalServerError,
			err:             "500 Internal Server Error - Spend error",
			walletID:        "123",
			coins:           12,
			dst:             "2konv5no3DZvSMxf2GPVtAfZinfwqCGhfVQ",
			gatewaySpendErr: errors.New("Spend error"),
			spendResult: &SpendResult{
				Error: "Spend error",
			},
		},
		{
			name:   "200 - gw GetWalletBalance error",
			method: http.MethodPost,
			body: &httpBody{
				WalletID: "1234",
				Dst:      "2konv5no3DZvSMxf2GPVtAfZinfwqCGhfVQ",
				Coins:    "12",
			},
			status:             http.StatusOK,
			walletID:           "1234",
			coins:              12,
			dst:                "2konv5no3DZvSMxf2GPVtAfZinfwqCGhfVQ",
			gatewaySpendResult: &coin.Transaction{},
			gatewayBalanceErr:  errors.New("GetWalletBalance error"),
			spendResult: &SpendResult{
				Error: "Get wallet balance failed: GetWalletBalance error",
				Transaction: &visor.ReadableTransaction{
					Sigs:      []string{},
					In:        []string{},
					Out:       []visor.ReadableTransactionOutput{},
					Hash:      "78877fa898f0b4c45c9c33ae941e40617ad7c8657a307db62bc5691f92f4f60e",
					InnerHash: "0000000000000000000000000000000000000000000000000000000000000000",
				},
			},
		},
		{
			name:   "403 - Forbidden - wallet API disabled",
			method: http.MethodPost,
			body: &httpBody{
				WalletID: "123",
				Dst:      "2konv5no3DZvSMxf2GPVtAfZinfwqCGhfVQ",
				Coins:    "12",
			},
			status:          http.StatusForbidden,
			err:             "403 Forbidden",
			walletID:        "123",
			coins:           12,
			dst:             "2konv5no3DZvSMxf2GPVtAfZinfwqCGhfVQ",
			gatewaySpendErr: wallet.ErrWalletAPIDisabled,
			spendResult: &SpendResult{
				Error: wallet.ErrWalletAPIDisabled.Error(),
			},
		},
		{
			name:   "200 - OK",
			method: http.MethodPost,
			body: &httpBody{
				WalletID: "1234",
				Dst:      "2konv5no3DZvSMxf2GPVtAfZinfwqCGhfVQ",
				Coins:    "12",
			},
			status:             http.StatusOK,
			walletID:           "1234",
			coins:              12,
			dst:                "2konv5no3DZvSMxf2GPVtAfZinfwqCGhfVQ",
			gatewaySpendResult: &coin.Transaction{},
			spendResult: &SpendResult{
				Balance: &wallet.BalancePair{},
				Transaction: &visor.ReadableTransaction{
					Length:    0,
					Type:      0,
					Hash:      "78877fa898f0b4c45c9c33ae941e40617ad7c8657a307db62bc5691f92f4f60e",
					InnerHash: "0000000000000000000000000000000000000000000000000000000000000000",
					Timestamp: 0,
					Sigs:      []string{},
					In:        []string{},
					Out:       []visor.ReadableTransactionOutput{},
				},
			},
		},
		{
			name:   "200 - OK - CSRF disabled",
			method: http.MethodPost,
			body: &httpBody{
				WalletID: "1234",
				Dst:      "2konv5no3DZvSMxf2GPVtAfZinfwqCGhfVQ",
				Coins:    "12",
			},
			status:             http.StatusOK,
			walletID:           "1234",
			coins:              12,
			dst:                "2konv5no3DZvSMxf2GPVtAfZinfwqCGhfVQ",
			gatewaySpendResult: &coin.Transaction{},
			spendResult: &SpendResult{
				Balance: &wallet.BalancePair{},
				Transaction: &visor.ReadableTransaction{
					Length:    0,
					Type:      0,
					Hash:      "78877fa898f0b4c45c9c33ae941e40617ad7c8657a307db62bc5691f92f4f60e",
					InnerHash: "0000000000000000000000000000000000000000000000000000000000000000",
					Timestamp: 0,
					Sigs:      []string{},
					In:        []string{},
					Out:       []visor.ReadableTransactionOutput{},
				},
			},
			csrfDisabled: true,
		},
		{
			name:   "400 - missing password",
			method: http.MethodPost,
			body: &httpBody{
				WalletID: "wallet.wlt",
				Dst:      "2konv5no3DZvSMxf2GPVtAfZinfwqCGhfVQ",
				Coins:    "1",
			},
			status:          http.StatusBadRequest,
			gatewaySpendErr: wallet.ErrMissingPassword,
			err:             "400 Bad Request - missing password",
			walletID:        "wallet.wlt",
			coins:           1,
			dst:             "2konv5no3DZvSMxf2GPVtAfZinfwqCGhfVQ",
			spendResult: &SpendResult{
				Error: wallet.ErrMissingPassword.Error(),
			},
		},
		{
			name:   "401 Unauthorized - invalid password",
			method: http.MethodPost,
			body: &httpBody{
				WalletID: "wallet.wlt",
				Dst:      "2konv5no3DZvSMxf2GPVtAfZinfwqCGhfVQ",
				Coins:    "1",
				Password: "pwd",
			},
			password:        "pwd",
			status:          http.StatusUnauthorized,
			gatewaySpendErr: wallet.ErrInvalidPassword,
			err:             "401 Unauthorized - invalid password",
			walletID:        "wallet.wlt",
			coins:           1,
			dst:             "2konv5no3DZvSMxf2GPVtAfZinfwqCGhfVQ",
			spendResult: &SpendResult{
				Error: wallet.ErrInvalidPassword.Error(),
			},
		},
		{
			name:   "400 - wallet is encrypted",
			method: http.MethodPost,
			body: &httpBody{
				WalletID: "wallet.wlt",
				Dst:      "2konv5no3DZvSMxf2GPVtAfZinfwqCGhfVQ",
				Coins:    "1",
			},
			status:          http.StatusBadRequest,
			gatewaySpendErr: wallet.ErrWalletEncrypted,
			err:             "400 Bad Request - wallet is encrypted",
			walletID:        "wallet.wlt",
			coins:           1,
			dst:             "2konv5no3DZvSMxf2GPVtAfZinfwqCGhfVQ",
			spendResult: &SpendResult{
				Error: wallet.ErrWalletEncrypted.Error(),
			},
		},
		{
			name:   "400 - wallet is not encrypted",
			method: http.MethodPost,
			body: &httpBody{
				WalletID: "wallet.wlt",
				Dst:      "2konv5no3DZvSMxf2GPVtAfZinfwqCGhfVQ",
				Coins:    "1",
				Password: "pwd",
			},
			password:        "pwd",
			status:          http.StatusBadRequest,
			gatewaySpendErr: wallet.ErrWalletNotEncrypted,
			err:             "400 Bad Request - wallet is not encrypted",
			walletID:        "wallet.wlt",
			coins:           1,
			dst:             "2konv5no3DZvSMxf2GPVtAfZinfwqCGhfVQ",
			spendResult: &SpendResult{
				Error: wallet.ErrWalletNotEncrypted.Error(),
			},
		},
	}

	for _, tc := range tt {
		t.Run(tc.name, func(t *testing.T) {
			if tc.gatewaySpendResult == nil {
				tc.gatewaySpendResult = &coin.Transaction{}
			}

			gateway := &MockGatewayer{}
			addr, _ := cipher.DecodeBase58Address(tc.dst)
			gateway.On("Spend", tc.walletID, []byte(tc.password), tc.coins, addr).Return(tc.gatewaySpendResult, tc.gatewaySpendErr)
			gateway.On("GetWalletBalance", tc.walletID).Return(tc.gatewayGetWalletBalanceResult.BalancePair,
				tc.gatewayGetWalletBalanceResult.Addresses, tc.gatewayBalanceErr)
<<<<<<< HEAD
			gateway.On("IsCSPEnabled").Return(false)
			gateway.On("IsAPISetEnabled", "WALLET", []string(nil)).Return(true)
=======
>>>>>>> cfd8a327

			endpoint := "/api/v1/wallet/spend"

			v := url.Values{}
			if tc.body != nil {
				if tc.body.WalletID != "" {
					v.Add("id", tc.body.WalletID)
				}
				if tc.body.Dst != "" {
					v.Add("dst", tc.body.Dst)
				}
				if tc.body.Coins != "" {
					v.Add("coins", tc.body.Coins)
				}
				if tc.body.Password != "" {
					v.Add("password", tc.body.Password)
				}
			}

			req, err := http.NewRequest(tc.method, endpoint, bytes.NewBufferString(v.Encode()))
			require.NoError(t, err)
			req.Header.Add("Content-Type", "application/x-www-form-urlencoded")

			csrfStore := &CSRFStore{
				Enabled: !tc.csrfDisabled,
			}
			if csrfStore.Enabled {
				setCSRFParameters(csrfStore, tokenValid, req)
			} else {
				setCSRFParameters(csrfStore, tokenInvalid, req)
			}

			rr := httptest.NewRecorder()
			handler := newServerMux(defaultMuxConfig(), gateway, csrfStore, nil)

			handler.ServeHTTP(rr, req)

			status := rr.Code
			require.Equal(t, tc.status, status)

			if status != http.StatusOK {
				require.Equal(t, tc.err, strings.TrimSpace(rr.Body.String()))
				if status == http.StatusUnauthorized {
					require.Equal(t, HTTP401AuthHeader, rr.Header().Get("WWW-Authenticate"))
				}
			} else {
				var msg SpendResult
				err := json.Unmarshal(rr.Body.Bytes(), &msg)
				require.NoError(t, err)
				require.Equal(t, *tc.spendResult, msg)
			}
		})
	}
}

func TestWalletGet(t *testing.T) {
	entries, resEntries := makeEntries([]byte("seed"), 5)
	type httpBody struct {
		WalletID string
		Dst      string
		Coins    string
	}

	tt := []struct {
		name                   string
		method                 string
		body                   *httpBody
		status                 int
		err                    string
		walletID               string
		gatewayGetWalletResult wallet.Wallet
		responseBody           WalletResponse
		gatewayGetWalletErr    error
	}{
		{
			name:     "405",
			method:   http.MethodPost,
			status:   http.StatusMethodNotAllowed,
			err:      "405 Method Not Allowed",
			walletID: "0",
		},
		{
			name:     "400 - no walletID",
			method:   http.MethodGet,
			status:   http.StatusBadRequest,
			err:      "400 Bad Request - missing wallet id",
			walletID: "",
		},
		{
			name:   "400 - error from the `gateway.GetWallet(wltID)`",
			method: http.MethodGet,
			body: &httpBody{
				WalletID: "123",
			},
			status:              http.StatusBadRequest,
			err:                 "400 Bad Request - wallet 123 doesn't exist",
			walletID:            "123",
			gatewayGetWalletErr: errors.New("wallet 123 doesn't exist"),
		},
		{
			name:   "403 - Forbidden - wallet API disabled",
			method: http.MethodGet,
			body: &httpBody{
				WalletID: "1234",
			},
			status:   http.StatusForbidden,
			err:      "403 Forbidden",
			walletID: "1234",
			gatewayGetWalletResult: wallet.Wallet{
				Meta:    map[string]string{"seed": "seed", "lastSeed": "seed"},
				Entries: []wallet.Entry{},
			},
			gatewayGetWalletErr: wallet.ErrWalletAPIDisabled,
		},
		{
			name:   "200 - OK",
			method: http.MethodGet,
			body: &httpBody{
				WalletID: "1234",
			},
			status:   http.StatusOK,
			walletID: "1234",
			gatewayGetWalletResult: wallet.Wallet{
				Meta:    map[string]string{"seed": "seed", "lastSeed": "seed"},
				Entries: cloneEntries(entries),
			},
			responseBody: WalletResponse{Entries: resEntries[:]},
		},
	}

	for _, tc := range tt {
		t.Run(tc.name, func(t *testing.T) {
			gateway := &MockGatewayer{}
			gateway.On("GetWallet", tc.walletID).Return(&tc.gatewayGetWalletResult, tc.gatewayGetWalletErr)
<<<<<<< HEAD
			gateway.On("IsCSPEnabled").Return(false)
			gateway.On("IsAPISetEnabled", "WALLET", []string(nil)).Return(true)
=======
>>>>>>> cfd8a327
			v := url.Values{}

			endpoint := "/api/v1/wallet"

			if tc.body != nil {
				if tc.body.WalletID != "" {
					v.Add("id", tc.body.WalletID)
				}
			}

			if len(v) > 0 {
				endpoint += "?" + v.Encode()
			}

			req, err := http.NewRequest(tc.method, endpoint, nil)
			require.NoError(t, err)

			csrfStore := &CSRFStore{
				Enabled: true,
			}
			setCSRFParameters(csrfStore, tokenValid, req)

			rr := httptest.NewRecorder()
			handler := newServerMux(defaultMuxConfig(), gateway, csrfStore, nil)

			handler.ServeHTTP(rr, req)

			status := rr.Code
			require.Equal(t, tc.status, status, "case: %s, handler returned wrong status code: got `%v` want `%v`",
				tc.name, status, tc.status)

			if status != http.StatusOK {
				require.Equal(t, tc.err, strings.TrimSpace(rr.Body.String()),
					"case: %s, handler returned wrong error message: got `%v`| %s, want `%v`",
					tc.name, strings.TrimSpace(rr.Body.String()), status, tc.err)
			} else {
				var rlt WalletResponse
				err = json.Unmarshal(rr.Body.Bytes(), &rlt)
				require.NoError(t, err)
				require.Equal(t, tc.responseBody, rlt)
			}
		})
	}
}

func TestWalletBalanceHandler(t *testing.T) {
	type httpBody struct {
		WalletID string
		Dst      string
		Coins    string
	}

	tt := []struct {
		name                          string
		method                        string
		body                          *httpBody
		status                        int
		err                           string
		walletID                      string
		gatewayGetWalletBalanceResult BalanceResponse
		gatewayBalanceErr             error
		result                        *wallet.BalancePair
	}{
		{
			name:     "405",
			method:   http.MethodPost,
			status:   http.StatusMethodNotAllowed,
			err:      "405 Method Not Allowed",
			walletID: "0",
		},
		{
			name:     "400 - no walletID",
			method:   http.MethodGet,
			status:   http.StatusBadRequest,
			err:      "400 Bad Request - missing wallet id",
			walletID: "0",
		},
		{
			name:   "404 - gw `wallet doesn't exist` error",
			method: http.MethodGet,
			body: &httpBody{
				WalletID: "notFoundId",
			},
			status:                        http.StatusNotFound,
			err:                           "404 Not Found",
			walletID:                      "notFoundId",
			gatewayGetWalletBalanceResult: BalanceResponse{},
			gatewayBalanceErr:             wallet.ErrWalletNotExist,
			result: &wallet.BalancePair{
				Confirmed: wallet.Balance{Coins: 0, Hours: 0},
				Predicted: wallet.Balance{Coins: 0, Hours: 0},
			},
		},
		{
			name:   "500 - gw other error",
			method: http.MethodGet,
			body: &httpBody{
				WalletID: "someId",
			},
			status:                        http.StatusInternalServerError,
			err:                           "500 Internal Server Error - gatewayBalanceError",
			walletID:                      "someId",
			gatewayGetWalletBalanceResult: BalanceResponse{},
			gatewayBalanceErr:             errors.New("gatewayBalanceError"),
			result: &wallet.BalancePair{
				Confirmed: wallet.Balance{Coins: 0, Hours: 0},
				Predicted: wallet.Balance{Coins: 0, Hours: 0},
			},
		},
		{
			name:   "403 - Forbidden - wallet API disabled",
			method: http.MethodGet,
			body: &httpBody{
				WalletID: "foo",
			},
			status:                        http.StatusForbidden,
			err:                           "403 Forbidden",
			walletID:                      "foo",
			gatewayGetWalletBalanceResult: BalanceResponse{},
			gatewayBalanceErr:             wallet.ErrWalletAPIDisabled,
		},
		{
			name:   "200 - OK",
			method: http.MethodGet,
			body: &httpBody{
				WalletID: "foo",
			},
			status:   http.StatusOK,
			err:      "",
			walletID: "foo",
			result:   &wallet.BalancePair{},
		},
	}

	for _, tc := range tt {
		t.Run(tc.name, func(t *testing.T) {
			gateway := &MockGatewayer{}
			gateway.On("GetWalletBalance", tc.walletID).Return(tc.gatewayGetWalletBalanceResult.BalancePair,
				tc.gatewayGetWalletBalanceResult.Addresses, tc.gatewayBalanceErr)
<<<<<<< HEAD
			gateway.On("IsCSPEnabled").Return(false)
			gateway.On("IsAPISetEnabled", "WALLET", []string(nil)).Return(true)
=======
>>>>>>> cfd8a327

			endpoint := "/api/v1/wallet/balance"

			v := url.Values{}
			if tc.body != nil {
				if tc.body.WalletID != "" {
					v.Add("id", tc.body.WalletID)
				}
			}
			if len(v) > 0 {
				endpoint += "?" + v.Encode()
			}
			req, err := http.NewRequest(tc.method, endpoint, bytes.NewBufferString(v.Encode()))
			require.NoError(t, err)
			req.Header.Add("Content-Type", "application/x-www-form-urlencoded")

			csrfStore := &CSRFStore{
				Enabled: true,
			}
			setCSRFParameters(csrfStore, tokenValid, req)

			rr := httptest.NewRecorder()
			handler := newServerMux(defaultMuxConfig(), gateway, csrfStore, nil)

			handler.ServeHTTP(rr, req)

			status := rr.Code
			require.Equal(t, tc.status, status, "case: %s, handler returned wrong status code: got `%v` want `%v`", tc.name, status, tc.status)
			if status != tc.status {
				t.Errorf("case: %s, handler returned wrong status code: got `%v` want `%v`",
					tc.name, status, tc.status)
			}
			if status != http.StatusOK {
				require.Equal(t, tc.err, strings.TrimSpace(rr.Body.String()), "case: %s, handler returned wrong error message: got `%v`| %s, want `%v`",
					tc.name, strings.TrimSpace(rr.Body.String()), status, tc.err)
			} else {
				var msg wallet.BalancePair
				err = json.Unmarshal(rr.Body.Bytes(), &msg)
				require.NoError(t, err)
				require.Equal(t, tc.result, &msg, tc.name)
			}
		})
	}
}

func TestUpdateWalletLabelHandler(t *testing.T) {
	type httpBody struct {
		WalletID string
		Label    string
	}

	tt := []struct {
		name                        string
		method                      string
		body                        *httpBody
		status                      int
		err                         string
		walletID                    string
		label                       string
		gatewayUpdateWalletLabelErr error
		responseBody                string
	}{
		{
			name:   "405",
			method: http.MethodGet,
			body:   &httpBody{},
			status: http.StatusMethodNotAllowed,
			err:    "405 Method Not Allowed",
		},
		{
			name:   "400 - missing wallet id",
			method: http.MethodPost,
			body:   &httpBody{},
			status: http.StatusBadRequest,
			err:    "400 Bad Request - missing wallet id",
		},
		{
			name:   "400 - missing label",
			method: http.MethodPost,
			body: &httpBody{
				WalletID: "foo",
			},
			status:   http.StatusBadRequest,
			err:      "400 Bad Request - missing label",
			walletID: "foo",
		},
		{
			name:   "404 - gateway.UpdateWalletLabel ErrWalletNotExist",
			method: http.MethodPost,
			body: &httpBody{
				WalletID: "foo",
				Label:    "label",
			},
			status:                      http.StatusNotFound,
			err:                         "404 Not Found",
			walletID:                    "foo",
			label:                       "label",
			gatewayUpdateWalletLabelErr: wallet.ErrWalletNotExist,
		},
		{
			name:   "500 - gateway.UpdateWalletLabel error",
			method: http.MethodPost,
			body: &httpBody{
				WalletID: "foo",
				Label:    "label",
			},
			status:                      http.StatusInternalServerError,
			err:                         "500 Internal Server Error - gateway.UpdateWalletLabel error",
			walletID:                    "foo",
			label:                       "label",
			gatewayUpdateWalletLabelErr: errors.New("gateway.UpdateWalletLabel error"),
		},
		{
			name:   "403 Forbidden - wallet API disabled",
			method: http.MethodPost,
			body: &httpBody{
				WalletID: "foo",
				Label:    "label",
			},
			status:                      http.StatusForbidden,
			err:                         "403 Forbidden",
			walletID:                    "foo",
			label:                       "label",
			gatewayUpdateWalletLabelErr: wallet.ErrWalletAPIDisabled,
		},
		{
			name:   "200 OK",
			method: http.MethodPost,
			body: &httpBody{
				WalletID: "foo",
				Label:    "label",
			},
			status:                      http.StatusOK,
			err:                         "",
			walletID:                    "foo",
			label:                       "label",
			gatewayUpdateWalletLabelErr: nil,
			responseBody:                "\"success\"",
		},
	}

	for _, tc := range tt {
		t.Run(tc.name, func(t *testing.T) {
			gateway := &MockGatewayer{}
			gateway.On("UpdateWalletLabel", tc.walletID, tc.label).Return(tc.gatewayUpdateWalletLabelErr)
<<<<<<< HEAD
			gateway.On("IsCSPEnabled").Return(false)
			gateway.On("IsAPISetEnabled", "WALLET", []string(nil)).Return(true)
=======
>>>>>>> cfd8a327

			endpoint := "/api/v1/wallet/update"

			v := url.Values{}
			if tc.body != nil {
				if tc.body.WalletID != "" {
					v.Add("id", tc.body.WalletID)
				}
				if tc.body.Label != "" {
					v.Add("label", tc.body.Label)
				}
			}

			req, err := http.NewRequest(tc.method, endpoint, bytes.NewBufferString(v.Encode()))
			require.NoError(t, err)
			req.Header.Add("Content-Type", "application/x-www-form-urlencoded")

			csrfStore := &CSRFStore{
				Enabled: true,
			}
			setCSRFParameters(csrfStore, tokenValid, req)

			rr := httptest.NewRecorder()
			handler := newServerMux(defaultMuxConfig(), gateway, csrfStore, nil)

			handler.ServeHTTP(rr, req)

			status := rr.Code
			require.Equal(t, tc.status, status, "case: %s, handler returned wrong status code: got `%v` want `%v`",
				tc.name, status, tc.status)

			if status != http.StatusOK {
				require.Equal(t, tc.err, strings.TrimSpace(rr.Body.String()), "case: %s, handler returned wrong error message: got `%v`| %s, want `%v`",
					tc.name, strings.TrimSpace(rr.Body.String()), status, tc.err)
			} else {
				require.Equal(t, tc.responseBody, rr.Body.String(), tc.name)
			}
		})
	}
}

func TestWalletTransactionsHandler(t *testing.T) {
	type httpBody struct {
		walletID string
		verbose  string
	}

	unconfirmedTxn, err := visor.NewReadableUnconfirmedTxn(&visor.UnconfirmedTxn{})
	require.NoError(t, err)

	unconfirmedTxnVerbose, err := visor.NewReadableUnconfirmedTxnVerbose(&visor.UnconfirmedTxn{}, nil)
	require.NoError(t, err)

	tt := []struct {
		name                                         string
		method                                       string
		body                                         *httpBody
		status                                       int
		err                                          string
		walletID                                     string
		verbose                                      bool
		gatewayGetWalletUnconfirmedTxnsResult        []visor.UnconfirmedTxn
		gatewayGetWalletUnconfirmedTxnsErr           error
		gatewayGetWalletUnconfirmedTxnsVerboseResult []visor.ReadableUnconfirmedTxnVerbose
		gatewayGetWalletUnconfirmedTxnsVerboseErr    error
		responseBody                                 interface{}
	}{
		{
			name:   "405",
			method: http.MethodPost,
			status: http.StatusMethodNotAllowed,
			err:    "405 Method Not Allowed",
		},

		{
			name:   "400 - missing wallet id",
			method: http.MethodGet,
			status: http.StatusBadRequest,
			err:    "400 Bad Request - missing wallet id",
		},

		{
			name:   "400 - invalid verbose",
			method: http.MethodGet,
			status: http.StatusBadRequest,
			body: &httpBody{
				verbose: "foo",
			},
			err: "400 Bad Request - Invalid value for verbose",
		},

		{
			name:   "500 - gateway.GetWalletUnconfirmedTxns error",
			method: http.MethodGet,
			body: &httpBody{
				walletID: "foo",
			},
			status:                             http.StatusInternalServerError,
			err:                                "500 Internal Server Error - gateway.GetWalletUnconfirmedTxns error",
			walletID:                           "foo",
			gatewayGetWalletUnconfirmedTxnsErr: errors.New("gateway.GetWalletUnconfirmedTxns error"),
		},

		{
			name:   "500 - gateway.GetWalletUnconfirmedTxnsVerbose error",
			method: http.MethodGet,
			body: &httpBody{
				walletID: "foo",
				verbose:  "1",
			},
			verbose:  true,
			status:   http.StatusInternalServerError,
			err:      "500 Internal Server Error - gateway.GetWalletUnconfirmedTxnsVerbose error",
			walletID: "foo",
			gatewayGetWalletUnconfirmedTxnsVerboseErr: errors.New("gateway.GetWalletUnconfirmedTxnsVerbose error"),
		},

		{
			name:   "404 - wallet doesn't exist",
			method: http.MethodGet,
			body: &httpBody{
				walletID: "foo",
			},
			status:                             http.StatusNotFound,
			err:                                "404 Not Found",
			walletID:                           "foo",
			gatewayGetWalletUnconfirmedTxnsErr: wallet.ErrWalletNotExist,
		},

		{
			name:   "404 - wallet doesn't exist verbose",
			method: http.MethodGet,
			body: &httpBody{
				walletID: "foo",
				verbose:  "1",
			},
			verbose:  true,
			status:   http.StatusNotFound,
			err:      "404 Not Found",
			walletID: "foo",
			gatewayGetWalletUnconfirmedTxnsVerboseErr: wallet.ErrWalletNotExist,
		},

		{
			name:   "403 - Forbidden - wallet API disabled",
			method: http.MethodGet,
			body: &httpBody{
				walletID: "foo",
			},
			status:                             http.StatusForbidden,
			err:                                "403 Forbidden",
			walletID:                           "foo",
			gatewayGetWalletUnconfirmedTxnsErr: wallet.ErrWalletAPIDisabled,
		},

		{
			name:   "403 - Forbidden - wallet API disabled verbose",
			method: http.MethodGet,
			body: &httpBody{
				walletID: "foo",
				verbose:  "1",
			},
			verbose:  true,
			status:   http.StatusForbidden,
			err:      "403 Forbidden",
			walletID: "foo",
			gatewayGetWalletUnconfirmedTxnsVerboseErr: wallet.ErrWalletAPIDisabled,
		},

		{
			name:   "200 - OK",
			method: http.MethodGet,
			body: &httpBody{
				walletID: "foo",
			},
			status:                                http.StatusOK,
			walletID:                              "foo",
			gatewayGetWalletUnconfirmedTxnsResult: make([]visor.UnconfirmedTxn, 1),
			responseBody: UnconfirmedTxnsResponse{
				Transactions: []visor.ReadableUnconfirmedTxn{
					*unconfirmedTxn,
				},
			},
		},

		{
			name:   "200 - OK verbose",
			method: http.MethodGet,
			body: &httpBody{
				walletID: "foo",
				verbose:  "1",
			},
			verbose:  true,
			status:   http.StatusOK,
			walletID: "foo",
			gatewayGetWalletUnconfirmedTxnsVerboseResult: make([]visor.ReadableUnconfirmedTxnVerbose, 1),
			responseBody: UnconfirmedTxnsVerboseResponse{
				Transactions: []visor.ReadableUnconfirmedTxnVerbose{
					*unconfirmedTxnVerbose,
				},
			},
		},
	}

	for _, tc := range tt {
		gateway := &MockGatewayer{}
		gateway.On("GetWalletUnconfirmedTxns", tc.walletID).Return(tc.gatewayGetWalletUnconfirmedTxnsResult, tc.gatewayGetWalletUnconfirmedTxnsErr)
<<<<<<< HEAD
		gateway.On("IsCSPEnabled").Return(false)
		gateway.On("IsAPISetEnabled", "WALLET", []string(nil)).Return(true)
=======
		gateway.On("GetWalletUnconfirmedTxnsVerbose", tc.walletID).Return(tc.gatewayGetWalletUnconfirmedTxnsVerboseResult, tc.gatewayGetWalletUnconfirmedTxnsVerboseErr)
>>>>>>> cfd8a327

		endpoint := "/api/v1/wallet/transactions"

		v := url.Values{}
		if tc.body != nil {
			if tc.body.walletID != "" {
				v.Add("id", tc.body.walletID)
			}
		}
		if len(v) > 0 {
			endpoint += "?" + v.Encode()
		}
		req, err := http.NewRequest(tc.method, endpoint, nil)
		require.NoError(t, err)

		csrfStore := &CSRFStore{
			Enabled: true,
		}
		setCSRFParameters(csrfStore, tokenValid, req)

		rr := httptest.NewRecorder()
		handler := newServerMux(defaultMuxConfig(), gateway, csrfStore, nil)

		handler.ServeHTTP(rr, req)

		status := rr.Code
		require.Equal(t, tc.status, status, "case: %s, handler returned wrong status code: got `%v` want `%v`",
			tc.name, status, tc.status)

		if status != http.StatusOK {
			require.Equal(t, tc.err, strings.TrimSpace(rr.Body.String()), "case: %s, handler returned wrong error message: got `%v`| %s, want `%v`",
				tc.name, strings.TrimSpace(rr.Body.String()), status, tc.err)
			return
		}

		if tc.verbose {
			var msg UnconfirmedTxnsVerboseResponse
			err = json.Unmarshal(rr.Body.Bytes(), &msg)
			require.NoError(t, err)
			// require.Equal on whole response might result in flaky tests as there is a time field attached to unconfirmed txn response
			require.IsType(t, msg, tc.responseBody)
			require.Len(t, msg.Transactions, 1)
			require.Equal(t, msg.Transactions[0].Txn, tc.responseBody.(UnconfirmedTxnsVerboseResponse).Transactions[0].Txn)
		} else {
			var msg UnconfirmedTxnsResponse
			err = json.Unmarshal(rr.Body.Bytes(), &msg)
			require.NoError(t, err)
			// require.Equal on whole response might result in flaky tests as there is a time field attached to unconfirmed txn response
			require.IsType(t, msg, tc.responseBody)
			require.Len(t, msg.Transactions, 1)
			require.Equal(t, msg.Transactions[0].Txn, tc.responseBody.(UnconfirmedTxnsResponse).Transactions[0].Txn)
		}
	}
}

func TestWalletCreateHandler(t *testing.T) {
	entries, responseEntries := makeEntries([]byte("seed"), 5)
	type httpBody struct {
		Seed     string
		Label    string
		ScanN    string
		Encrypt  bool
		Password string
	}
	tt := []struct {
		name                      string
		method                    string
		body                      *httpBody
		status                    int
		err                       string
		wltName                   string
		options                   wallet.Options
		gatewayCreateWalletResult wallet.Wallet
		gatewayCreateWalletErr    error
		responseBody              WalletResponse
		csrfDisabled              bool
	}{
		{
			name:    "405",
			method:  http.MethodGet,
			status:  http.StatusMethodNotAllowed,
			err:     "405 Method Not Allowed",
			wltName: "foo",
		},
		{
			name:    "400 - missing seed",
			method:  http.MethodPost,
			body:    &httpBody{},
			status:  http.StatusBadRequest,
			err:     "400 Bad Request - missing seed",
			wltName: "foo",
		},
		{
			name:   "400 - missing label",
			method: http.MethodPost,
			body: &httpBody{
				Seed: "foo",
			},
			status:  http.StatusBadRequest,
			err:     "400 Bad Request - missing label",
			wltName: "foo",
		},
		{
			name:   "400 - invalid scan value",
			method: http.MethodPost,
			body: &httpBody{
				Seed:  "foo",
				Label: "bar",
				ScanN: "bad scanN",
			},
			status:  http.StatusBadRequest,
			err:     "400 Bad Request - invalid scan value",
			wltName: "foo",
		},
		{
			name:   "400 - scan must be > 0",
			method: http.MethodPost,
			body: &httpBody{
				Seed:  "foo",
				Label: "bar",
				ScanN: "0",
			},
			status:  http.StatusBadRequest,
			err:     "400 Bad Request - scan must be > 0",
			wltName: "foo",
		},
		{
			name:   "400 - seed in use",
			method: http.MethodPost,
			body: &httpBody{
				Seed:  "foo",
				Label: "bar",
				ScanN: "1",
			},
			status: http.StatusBadRequest,
			err:    "400 Bad Request - a wallet already exists with this seed",
			options: wallet.Options{
				Label:    "bar",
				Seed:     "foo",
				Password: []byte{},
			},
			gatewayCreateWalletErr: wallet.ErrSeedUsed,
		},
		{
			name:   "500 - gateway.CreateWallet error",
			method: http.MethodPost,
			body: &httpBody{
				Seed:  "foo",
				Label: "bar",
				ScanN: "1",
			},
			status: http.StatusInternalServerError,
			err:    "500 Internal Server Error - gateway.CreateWallet error",
			options: wallet.Options{
				Label:    "bar",
				Seed:     "foo",
				Password: []byte{},
			},
			gatewayCreateWalletErr: errors.New("gateway.CreateWallet error"),
		},
		{
			name:   "403 - Forbidden - wallet API disabled",
			method: http.MethodPost,
			body: &httpBody{
				Seed:  "foo",
				Label: "bar",
				ScanN: "2",
			},
			status:  http.StatusForbidden,
			err:     "403 Forbidden",
			wltName: "filename",
			options: wallet.Options{
				Label:    "bar",
				Seed:     "foo",
				Password: []byte{},
				ScanN:    2,
			},
			gatewayCreateWalletErr: wallet.ErrWalletAPIDisabled,
		},
		{
			name:   "200 - OK",
			method: http.MethodPost,
			body: &httpBody{
				Seed:  "foo",
				Label: "bar",
				ScanN: "2",
			},
			status:  http.StatusOK,
			err:     "",
			wltName: "filename",
			options: wallet.Options{
				Label:    "bar",
				Seed:     "foo",
				Password: []byte{},
				ScanN:    2,
			},
			gatewayCreateWalletResult: wallet.Wallet{
				Meta: map[string]string{
					"filename": "filename",
				},
				Entries: cloneEntries(entries),
			},
			responseBody: WalletResponse{
				Meta: WalletMeta{
					Filename: "filename",
				},
				Entries: responseEntries[:],
			},
		},
		// CSRF Tests
		{
			name:   "200 - OK - CSRF disabled",
			method: http.MethodPost,
			body: &httpBody{
				Seed:  "foo",
				Label: "bar",
				ScanN: "2",
			},
			status:  http.StatusOK,
			err:     "",
			wltName: "filename",
			options: wallet.Options{
				Label:    "bar",
				Seed:     "foo",
				Password: []byte{},
				ScanN:    2,
			},
			gatewayCreateWalletResult: wallet.Wallet{
				Meta: map[string]string{
					"filename": "filename",
				},
			},
			responseBody: WalletResponse{
				Meta: WalletMeta{
					Filename: "filename",
				},
			},
			csrfDisabled: true,
		},
		{
			name:   "200 - OK - Encrypted",
			method: http.MethodPost,
			body: &httpBody{
				Seed:     "foo",
				Label:    "bar",
				Encrypt:  true,
				Password: "pwd",
				ScanN:    "2",
			},
			status:  http.StatusOK,
			err:     "",
			wltName: "filename",
			options: wallet.Options{
				Label:    "bar",
				Seed:     "foo",
				Encrypt:  true,
				Password: []byte("pwd"),
				ScanN:    2,
			},
			gatewayCreateWalletResult: wallet.Wallet{
				Meta: map[string]string{
					"filename":  "filename",
					"label":     "bar",
					"encrypted": "true",
					"secrets":   "secrets",
				},
			},
			responseBody: WalletResponse{
				Meta: WalletMeta{
					Filename:  "filename",
					Label:     "bar",
					Encrypted: true,
				},
			},
		},
		{
			name:   "400 Bad request - encrypt without password",
			method: http.MethodPost,
			body: &httpBody{
				Seed:    "foo",
				Label:   "bar",
				Encrypt: true,
			},
			status: http.StatusBadRequest,
			err:    "400 Bad Request - missing password",
		},
	}

	for _, tc := range tt {
		t.Run(tc.name, func(t *testing.T) {
			gateway := &MockGatewayer{}
			if tc.options.ScanN == 0 {
				tc.options.ScanN = 1
			}
			gateway.On("CreateWallet", "", tc.options).Return(&tc.gatewayCreateWalletResult, tc.gatewayCreateWalletErr)
<<<<<<< HEAD
			// gateway.On("ScanAheadWalletAddresses", tc.wltName, tc.options.Password, tc.scnN-1).Return(&tc.scanWalletAddressesResult, tc.scanWalletAddressesError)
			gateway.On("IsCSPEnabled").Return(false)
			gateway.On("IsAPISetEnabled", "WALLET", []string(nil)).Return(true)
=======
>>>>>>> cfd8a327

			endpoint := "/api/v1/wallet/create"

			v := url.Values{}
			if tc.body != nil {
				if tc.body.Seed != "" {
					v.Add("seed", tc.body.Seed)
				}
				if tc.body.Label != "" {
					v.Add("label", tc.body.Label)
				}
				if tc.body.ScanN != "" {
					v.Add("scan", tc.body.ScanN)
				}

				if tc.body.Encrypt {
					v.Add("encrypt", strconv.FormatBool(tc.body.Encrypt))
				}

				if tc.body.Password != "" {
					v.Add("password", tc.body.Password)
				}
			}

			req, err := http.NewRequest(tc.method, endpoint, bytes.NewBufferString(v.Encode()))
			req.Header.Add("Content-Type", "application/x-www-form-urlencoded")
			require.NoError(t, err)

			csrfStore := &CSRFStore{
				Enabled: !tc.csrfDisabled,
			}
			if csrfStore.Enabled {
				setCSRFParameters(csrfStore, tokenValid, req)
			} else {
				setCSRFParameters(csrfStore, tokenInvalid, req)
			}

			rr := httptest.NewRecorder()
			handler := newServerMux(defaultMuxConfig(), gateway, csrfStore, nil)

			handler.ServeHTTP(rr, req)

			status := rr.Code
			require.Equal(t, tc.status, status, "handler returned wrong status code: got `%v` want `%v`", status, tc.status)

			if status != http.StatusOK {
				body := strings.TrimSpace(rr.Body.String())
				require.Equal(t, tc.err, body, "wrong error message: got `%v`| %s, want `%v`", body, status, tc.err)
				return
			}

			var msg WalletResponse
			err = json.Unmarshal(rr.Body.Bytes(), &msg)
			require.NoError(t, err)
			require.Equal(t, tc.responseBody, msg, tc.name)
		})
	}
}

func TestWalletNewSeed(t *testing.T) {
	type httpBody struct {
		Entropy string
	}
	tt := []struct {
		name      string
		method    string
		body      *httpBody
		status    int
		err       string
		entropy   string
		resultLen int
	}{
		{
			name:   "405",
			method: http.MethodPut,
			status: http.StatusMethodNotAllowed,
			err:    "405 Method Not Allowed",
		},
		{
			name:   "400 - invalid entropy type",
			method: http.MethodGet,
			body: &httpBody{
				Entropy: "xx",
			},
			status:  http.StatusBadRequest,
			err:     "400 Bad Request - invalid entropy",
			entropy: "xx",
		},
		{
			name:   "400 - `wrong entropy length` error",
			method: http.MethodGet,
			body: &httpBody{
				Entropy: "200",
			},
			status:  http.StatusBadRequest,
			err:     "400 Bad Request - entropy length must be 128 or 256",
			entropy: "200",
		},
		{
			name:      "200 - OK with no entropy",
			method:    http.MethodGet,
			body:      &httpBody{},
			status:    http.StatusOK,
			entropy:   "128",
			resultLen: 12,
		},
		{
			name:   "200 - OK | 12 word seed",
			method: http.MethodGet,
			body: &httpBody{
				Entropy: "128",
			},
			status:    http.StatusOK,
			entropy:   "128",
			resultLen: 12,
		},
		{
			name:   "200 - OK | 24 word seed",
			method: http.MethodGet,
			body: &httpBody{
				Entropy: "256",
			},
			status:    http.StatusOK,
			entropy:   "256",
			resultLen: 24,
		},
	}

	// Loop over each test case
	for _, tc := range tt {
		t.Run(tc.name, func(t *testing.T) {
			gateway := &MockGatewayer{}
			gateway.On("IsWalletAPIEnabled").Return(true)
<<<<<<< HEAD
			gateway.On("IsCSPEnabled").Return(false)
			gateway.On("IsAPISetEnabled", "WALLET", []string(nil)).Return(true)
=======
>>>>>>> cfd8a327

			endpoint := "/api/v1/wallet/newSeed"

			// Add request parameters to url
			v := url.Values{}
			if tc.body != nil {
				if tc.body.Entropy != "" {
					v.Add("entropy", tc.body.Entropy)
				}
			}
			if len(v) > 0 {
				endpoint += "?" + v.Encode()
			}

			req, err := http.NewRequest(tc.method, endpoint, bytes.NewBufferString(v.Encode()))
			require.NoError(t, err)
			req.Header.Add("Content-Type", "application/x-www-form-urlencoded")

			csrfStore := &CSRFStore{
				Enabled: true,
			}
			setCSRFParameters(csrfStore, tokenValid, req)

			rr := httptest.NewRecorder()
			handler := newServerMux(defaultMuxConfig(), gateway, csrfStore, nil)

			handler.ServeHTTP(rr, req)

			status := rr.Code
			require.Equal(t, tc.status, status, "case: %s, handler returned wrong status code: got `%v` expected `%v`", tc.name, status, tc.status)
			if status != tc.status {
				t.Errorf("case: %s, handler returned wrong status code: got `%v` want `%v`", tc.name, status, tc.status)
			}
			if status != http.StatusOK {
				require.Equal(t, tc.err, strings.TrimSpace(rr.Body.String()), "case: %s, handler returned wrong error message: got `%v`| %s, expected `%v`",
					tc.name, strings.TrimSpace(rr.Body.String()), status, tc.err)
			} else {
				var msg struct {
					Seed string `json:"seed"`
				}
				err = json.Unmarshal(rr.Body.Bytes(), &msg)
				require.NoError(t, err)
				// check that expected length is equal to response length
				require.Equal(t, tc.resultLen, len(strings.Fields(msg.Seed)), tc.name)
			}
		})
	}
}

func TestGetWalletSeed(t *testing.T) {

	tt := []struct {
		name              string
		method            string
		wltID             string
		password          string
		gatewayReturnArgs []interface{}
		expectStatus      int
		expectSeed        string
		expectErr         string
		csrfDisabled      bool
	}{
		{
			name:     "200 - OK",
			method:   http.MethodPost,
			wltID:    "wallet.wlt",
			password: "pwd",
			gatewayReturnArgs: []interface{}{
				"seed",
				nil,
			},
			expectStatus: http.StatusOK,
			expectSeed:   "seed",
		},
		{
			name:     "200 - OK - CSRF disabled",
			method:   http.MethodPost,
			wltID:    "wallet.wlt",
			password: "pwd",
			gatewayReturnArgs: []interface{}{
				"seed",
				nil,
			},
			expectStatus: http.StatusOK,
			expectSeed:   "seed",
			csrfDisabled: true,
		},
		{
			name:     "400 - missing wallet id ",
			method:   http.MethodPost,
			wltID:    "",
			password: "pwd",
			gatewayReturnArgs: []interface{}{
				"seed",
				nil,
			},
			expectStatus: http.StatusBadRequest,
			expectErr:    "400 Bad Request - missing wallet id",
		},
		{
			name:     "400 - missing password",
			method:   http.MethodPost,
			wltID:    "wallet.wlt",
			password: "",
			gatewayReturnArgs: []interface{}{
				"",
				wallet.ErrMissingPassword,
			},
			expectStatus: http.StatusBadRequest,
			expectErr:    "400 Bad Request - missing password",
		},
		{
			name:     "401 Unauthorized - Invalid password",
			method:   http.MethodPost,
			wltID:    "wallet.wlt",
			password: "pwd",
			gatewayReturnArgs: []interface{}{
				"",
				wallet.ErrInvalidPassword,
			},
			expectStatus: http.StatusUnauthorized,
			expectErr:    "401 Unauthorized - invalid password",
		},
		{
			name:     "400 - wallet not encrypted",
			method:   http.MethodPost,
			wltID:    "wallet.wlt",
			password: "pwd",
			gatewayReturnArgs: []interface{}{
				"",
				wallet.ErrWalletNotEncrypted,
			},
			expectStatus: http.StatusBadRequest,
			expectErr:    "400 Bad Request - wallet is not encrypted",
		},
		{
			name:     "404 - wallet does not exist",
			method:   http.MethodPost,
			wltID:    "wallet.wlt",
			password: "pwd",
			gatewayReturnArgs: []interface{}{
				"",
				wallet.ErrWalletNotExist,
			},
			expectStatus: http.StatusNotFound,
			expectErr:    "404 Not Found",
		},
		{
			name:         "405 - Method Not Allowed",
			method:       http.MethodGet,
			expectStatus: http.StatusMethodNotAllowed,
			expectErr:    "405 Method Not Allowed",
		},
	}

	for _, tc := range tt {
		t.Run(tc.name, func(t *testing.T) {
			gateway := &MockGatewayer{}
			gateway.On("GetWalletSeed", tc.wltID, []byte(tc.password)).Return(tc.gatewayReturnArgs...)
<<<<<<< HEAD
			gateway.On("IsCSPEnabled").Return(false)
			gateway.On("IsAPISetEnabled", "SEED", []string(nil)).Return(true)
=======
>>>>>>> cfd8a327

			endpoint := "/api/v1/wallet/seed"

			v := url.Values{}
			v.Add("id", tc.wltID)
			if len(tc.password) > 0 {
				v.Add("password", tc.password)
			}

			req, err := http.NewRequest(tc.method, endpoint, bytes.NewBufferString(v.Encode()))
			require.NoError(t, err)
			req.Header.Add("Content-Type", "application/x-www-form-urlencoded")

			csrfStore := &CSRFStore{
				Enabled: !tc.csrfDisabled,
			}
			setCSRFParameters(csrfStore, tokenValid, req)

			rr := httptest.NewRecorder()
			handler := newServerMux(defaultMuxConfig(), gateway, csrfStore, nil)

			handler.ServeHTTP(rr, req)

			status := rr.Code
			require.Equal(t, tc.expectStatus, status)

			if status != http.StatusOK {
				require.Equal(t, tc.expectErr, strings.TrimSpace(rr.Body.String()))
				if status == http.StatusUnauthorized {
					require.Equal(t, HTTP401AuthHeader, rr.Header().Get("WWW-Authenticate"))
				}
			} else {
				var r struct {
					Seed string `json:"seed"`
				}
				err := json.Unmarshal(rr.Body.Bytes(), &r)
				require.NoError(t, err)
				require.Equal(t, tc.expectSeed, r.Seed)
			}
		})
	}
}

func TestWalletNewAddressesHandler(t *testing.T) {
	type httpBody struct {
		ID       string
		Num      string
		Password string
	}
	type Addresses struct {
		Address []string `json:"addresses"`
	}

	var responseAddresses = Addresses{}
	var responseEmptyAddresses = Addresses{}

	var emptyAddrs = make([]cipher.Address, 0)
	var addrs = make([]cipher.Address, 3)

	for i := 0; i < 3; i++ {
		pub, _ := cipher.GenerateDeterministicKeyPair(cipher.RandByte(32))
		addrs[i] = cipher.AddressFromPubKey(pub)
		responseAddresses.Address = append(responseAddresses.Address, addrs[i].String())
	}

	tt := []struct {
		name                      string
		method                    string
		body                      *httpBody
		status                    int
		err                       string
		walletID                  string
		n                         uint64
		password                  string
		gatewayNewAddressesResult []cipher.Address
		gatewayNewAddressesErr    error
		responseBody              Addresses
		csrfDisabled              bool
	}{
		{
			name:   "405",
			method: http.MethodGet,
			status: http.StatusMethodNotAllowed,
			err:    "405 Method Not Allowed",
		},
		{
			name:   "400 - missing wallet id",
			method: http.MethodPost,
			status: http.StatusBadRequest,
			err:    "400 Bad Request - missing wallet id",
		},
		{
			name:   "400 - invalid num value",
			method: http.MethodPost,
			body: &httpBody{
				ID:  "foo",
				Num: "bar",
			},
			status: http.StatusBadRequest,
			err:    "400 Bad Request - invalid num value",
		},
		{
			name:   "400 - gateway.NewAddresses error",
			method: http.MethodPost,
			body: &httpBody{
				ID:  "foo",
				Num: "1",
			},
			status:                 http.StatusBadRequest,
			err:                    "400 Bad Request - gateway.NewAddresses error",
			walletID:               "foo",
			n:                      1,
			gatewayNewAddressesErr: errors.New("gateway.NewAddresses error"),
		},
		{
			name:   "403 - Forbidden - wallet API disabled",
			method: http.MethodPost,
			body: &httpBody{
				ID:  "foo",
				Num: "1",
			},
			status:                 http.StatusForbidden,
			err:                    "403 Forbidden",
			walletID:               "foo",
			n:                      1,
			gatewayNewAddressesErr: wallet.ErrWalletAPIDisabled,
		},
		{
			name:   "400 Bad Request - missing password",
			method: http.MethodPost,
			body: &httpBody{
				ID:  "foo",
				Num: "1",
			},
			status:                 http.StatusBadRequest,
			err:                    "400 Bad Request - missing password",
			walletID:               "foo",
			n:                      1,
			gatewayNewAddressesErr: wallet.ErrMissingPassword,
		},
		{
			name:   "401 Unauthorized - Invalid password",
			method: http.MethodPost,
			body: &httpBody{
				ID:  "foo",
				Num: "1",
			},
			status:                 http.StatusUnauthorized,
			err:                    "401 Unauthorized - invalid password",
			walletID:               "foo",
			n:                      1,
			gatewayNewAddressesErr: wallet.ErrInvalidPassword,
		},
		{
			name:   "200 - OK",
			method: http.MethodPost,
			body: &httpBody{
				ID:  "foo",
				Num: "1",
			},
			status:                    http.StatusOK,
			walletID:                  "foo",
			n:                         1,
			gatewayNewAddressesResult: addrs,
			responseBody:              responseAddresses,
		},
		{
			name:   "200 - OK with password",
			method: http.MethodPost,
			body: &httpBody{
				ID:       "foo",
				Num:      "1",
				Password: "pwd",
			},
			status:                    http.StatusOK,
			walletID:                  "foo",
			n:                         1,
			gatewayNewAddressesResult: addrs,
			responseBody:              responseAddresses,
		},
		{
			name:   "200 - OK empty addresses",
			method: http.MethodPost,
			body: &httpBody{
				ID:  "foo",
				Num: "0",
			},
			status:                    http.StatusOK,
			walletID:                  "foo",
			n:                         0,
			gatewayNewAddressesResult: emptyAddrs,
			responseBody:              responseEmptyAddresses,
		},
		{
			name:   "200 - OK - CSRF disabled",
			method: http.MethodPost,
			body: &httpBody{
				ID:  "foo",
				Num: "1",
			},
			status:                    http.StatusOK,
			walletID:                  "foo",
			n:                         1,
			gatewayNewAddressesResult: addrs,
			responseBody:              responseAddresses,
			csrfDisabled:              true,
		},
	}

	for _, tc := range tt {
		t.Run(tc.name, func(t *testing.T) {
			gateway := &MockGatewayer{}
			gateway.On("NewAddresses", tc.walletID, []byte(tc.password), tc.n).Return(tc.gatewayNewAddressesResult, tc.gatewayNewAddressesErr)
<<<<<<< HEAD
			gateway.On("IsCSPEnabled").Return(false)
			gateway.On("IsAPISetEnabled", "WALLET", []string(nil)).Return(true)
=======
>>>>>>> cfd8a327

			endpoint := "/api/v1/wallet/newAddress"

			v := url.Values{}
			if tc.body != nil {
				if tc.body.ID != "" {
					v.Add("id", tc.body.ID)
				}
				if tc.body.Num != "" {
					v.Add("num", tc.body.Num)
				}
			}

			req, err := http.NewRequest(tc.method, endpoint, bytes.NewBufferString(v.Encode()))
			require.NoError(t, err)
			req.Header.Add("Content-Type", "application/x-www-form-urlencoded")

			csrfStore := &CSRFStore{
				Enabled: !tc.csrfDisabled,
			}
			if csrfStore.Enabled {
				setCSRFParameters(csrfStore, tokenValid, req)
			} else {
				setCSRFParameters(csrfStore, tokenInvalid, req)
			}

			rr := httptest.NewRecorder()
			handler := newServerMux(defaultMuxConfig(), gateway, csrfStore, nil)

			handler.ServeHTTP(rr, req)

			status := rr.Code
			require.Equal(t, tc.status, status, "wrong status code: got `%v` want `%v`", status, tc.status)

			if status != http.StatusOK {
				require.Equal(t, tc.err, strings.TrimSpace(rr.Body.String()), "case: %s, handler returned wrong error message: got `%v`| %d, want `%v`",
					tc.name, strings.TrimSpace(rr.Body.String()), status, tc.err)
				if status == http.StatusUnauthorized {
					require.Equal(t, HTTP401AuthHeader, rr.Header().Get("WWW-Authenticate"))
				}
			} else {
				var msg Addresses
				err = json.Unmarshal(rr.Body.Bytes(), &msg)
				require.NoError(t, err)
				require.Equal(t, tc.responseBody, msg, tc.name)
			}
		})
	}
}

func TestGetWalletFolderHandler(t *testing.T) {
	tt := []struct {
		name                 string
		method               string
		status               int
		err                  string
		getWalletDirResponse string
		getWalletDirErr      error
		httpResponse         WalletFolder
	}{
		{
			name:   "405",
			method: http.MethodPost,
			status: http.StatusMethodNotAllowed,
			err:    "405 Method Not Allowed",
		},
		{
			name:                 "200",
			method:               http.MethodGet,
			status:               http.StatusOK,
			getWalletDirResponse: "/wallet/folder/address",
			httpResponse: WalletFolder{
				Address: "/wallet/folder/address",
			},
		},
		{
			name:            "403 - wallet API disabled",
			method:          http.MethodGet,
			status:          http.StatusForbidden,
			err:             "403 Forbidden",
			getWalletDirErr: wallet.ErrWalletAPIDisabled,
		},
	}

	for _, tc := range tt {
		gateway := &MockGatewayer{}
		gateway.On("GetWalletDir").Return(tc.getWalletDirResponse, tc.getWalletDirErr)
<<<<<<< HEAD
		gateway.On("IsCSPEnabled").Return(false)
		gateway.On("IsAPISetEnabled", "WALLET", []string(nil)).Return(true)
=======
>>>>>>> cfd8a327
		endpoint := "/api/v1/wallets/folderName"

		req, err := http.NewRequest(tc.method, endpoint, nil)
		require.NoError(t, err)

		csrfStore := &CSRFStore{
			Enabled: true,
		}
		setCSRFParameters(csrfStore, tokenValid, req)

		rr := httptest.NewRecorder()
		handler := newServerMux(defaultMuxConfig(), gateway, csrfStore, nil)

		handler.ServeHTTP(rr, req)

		status := rr.Code
		require.Equal(t, tc.status, status, "case: %s, handler returned wrong status code: got `%v` want `%v`",
			tc.name, status, tc.status)

		if status != http.StatusOK {
			require.Equal(t, tc.err, strings.TrimSpace(rr.Body.String()), "case: %s, handler returned wrong error message: got `%v`| %s, want `%v`",
				tc.name, strings.TrimSpace(rr.Body.String()), status, tc.err)
		} else {
			var msg WalletFolder
			err := json.Unmarshal(rr.Body.Bytes(), &msg)
			require.NoError(t, err)
			require.Equal(t, tc.httpResponse, msg, tc.name)
		}
	}
}

func TestGetWallets(t *testing.T) {
	var pubkeys []cipher.PubKey
	var seckeys []cipher.SecKey
	var addrs []cipher.Address

	for i := 0; i < 4; i++ {
		pubkey, seckey := cipher.GenerateKeyPair()
		addr := cipher.AddressFromPubKey(pubkey)
		pubkeys = append(pubkeys, pubkey)
		seckeys = append(seckeys, seckey)
		addrs = append(addrs, addr)
	}

	cases := []struct {
		name               string
		method             string
		status             int
		err                string
		getWalletsResponse wallet.Wallets
		getWalletsErr      error
		httpResponse       []*WalletResponse
	}{
		{
			name:   "405",
			method: http.MethodPost,
			status: http.StatusMethodNotAllowed,
			err:    "405 Method Not Allowed",
		},
		{
			name:          "403 - wallet API disabled",
			method:        http.MethodGet,
			status:        http.StatusForbidden,
			err:           "403 Forbidden",
			getWalletsErr: wallet.ErrWalletAPIDisabled,
		},
		{
			name:               "200 no wallets",
			method:             http.MethodGet,
			status:             http.StatusOK,
			getWalletsResponse: nil,
			httpResponse:       []*WalletResponse{},
		},
		{
			name:               "200 no wallets 2",
			method:             http.MethodGet,
			status:             http.StatusOK,
			getWalletsResponse: wallet.Wallets{},
			httpResponse:       []*WalletResponse{},
		},
		{
			name:   "200",
			method: http.MethodGet,
			status: http.StatusOK,
			getWalletsResponse: wallet.Wallets{
				"foofilename": {
					Meta: map[string]string{
						"foo":        "bar",
						"seed":       "fooseed",
						"lastSeed":   "foolastseed",
						"coin":       "foocoin",
						"filename":   "foofilename",
						"label":      "foolabel",
						"type":       "footype",
						"version":    "fooversion",
						"cryptoType": "foocryptotype",
						"tm":         "345678",
						"encrypted":  "true",
					},
					Entries: []wallet.Entry{
						{
							Address: addrs[0],
							Public:  pubkeys[0],
							Secret:  seckeys[0],
						},
					},
				},
				"foofilename2": {
					Meta: map[string]string{
						"foo":        "bar2",
						"seed":       "fooseed2",
						"lastSeed":   "foolastseed2",
						"coin":       "foocoin",
						"filename":   "foofilename2",
						"label":      "foolabel2",
						"type":       "footype",
						"version":    "fooversion",
						"cryptoType": "foocryptotype",
						"tm":         "123456",
						"encrypted":  "false",
					},
					Entries: []wallet.Entry{
						{
							Address: addrs[1],
							Public:  pubkeys[1],
							Secret:  seckeys[1],
						},
					},
				},
				"foofilename3": {
					Meta: map[string]string{
						"foo":        "bar3",
						"seed":       "fooseed3",
						"lastSeed":   "foolastseed3",
						"coin":       "foocoin",
						"filename":   "foofilename3",
						"label":      "foolabel3",
						"type":       "footype",
						"version":    "fooversion",
						"cryptoType": "foocryptotype",
						"tm":         "234567",
						"encrypted":  "true",
					},
					Entries: []wallet.Entry{
						{
							Address: addrs[2],
							Public:  pubkeys[2],
							Secret:  seckeys[2],
						},
						{
							Address: addrs[3],
							Public:  pubkeys[3],
							Secret:  seckeys[3],
						},
					},
				},
			},
			httpResponse: []*WalletResponse{
				{
					Meta: WalletMeta{
						Coin:       "foocoin",
						Filename:   "foofilename2",
						Label:      "foolabel2",
						Type:       "footype",
						Version:    "fooversion",
						CryptoType: "foocryptotype",
						Timestamp:  123456,
						Encrypted:  false,
					},
					Entries: []WalletEntry{
						{
							Address: addrs[1].String(),
							Public:  pubkeys[1].Hex(),
						},
					},
				},
				{
					Meta: WalletMeta{
						Coin:       "foocoin",
						Filename:   "foofilename3",
						Label:      "foolabel3",
						Type:       "footype",
						Version:    "fooversion",
						CryptoType: "foocryptotype",
						Timestamp:  234567,
						Encrypted:  true,
					},
					Entries: []WalletEntry{
						{
							Address: addrs[2].String(),
							Public:  pubkeys[2].Hex(),
						},
						{
							Address: addrs[3].String(),
							Public:  pubkeys[3].Hex(),
						},
					},
				},
				{
					Meta: WalletMeta{
						Coin:       "foocoin",
						Filename:   "foofilename",
						Label:      "foolabel",
						Type:       "footype",
						Version:    "fooversion",
						CryptoType: "foocryptotype",
						Timestamp:  345678,
						Encrypted:  true,
					},
					Entries: []WalletEntry{
						{
							Address: addrs[0].String(),
							Public:  pubkeys[0].Hex(),
						},
					},
				},
			},
		},
	}

	for _, tc := range cases {
		gateway := &MockGatewayer{}
		gateway.On("GetWallets").Return(tc.getWalletsResponse, tc.getWalletsErr)
<<<<<<< HEAD
		gateway.On("IsCSPEnabled").Return(false)
		gateway.On("IsAPISetEnabled", "WALLET", []string(nil)).Return(true)
=======
>>>>>>> cfd8a327

		endpoint := "/api/v1/wallets"

		req, err := http.NewRequest(tc.method, endpoint, nil)
		require.NoError(t, err)

		csrfStore := &CSRFStore{
			Enabled: true,
		}
		setCSRFParameters(csrfStore, tokenValid, req)

		rr := httptest.NewRecorder()
		handler := newServerMux(defaultMuxConfig(), gateway, csrfStore, nil)

		handler.ServeHTTP(rr, req)

		status := rr.Code
		require.Equal(t, tc.status, status, "case: %s, handler returned wrong status code: got `%v` want `%v`",
			tc.name, status, tc.status)

		if status != http.StatusOK {
			require.Equal(t, tc.err, strings.TrimSpace(rr.Body.String()), "case: %s, handler returned wrong error message: got `%v`| %s, want `%v`",
				tc.name, strings.TrimSpace(rr.Body.String()), status, tc.err)
		} else {
			var msg []*WalletResponse
			err := json.Unmarshal(rr.Body.Bytes(), &msg)
			require.NoError(t, err)
			require.NotNil(t, msg)
			require.Equal(t, tc.httpResponse, msg, tc.name)
		}
	}
}

func TestWalletUnloadHandler(t *testing.T) {
	tt := []struct {
		name            string
		method          string
		status          int
		err             string
		walletID        string
		unloadWalletErr error
		csrfDisabled    bool
	}{
		{
			name:     "405",
			method:   http.MethodGet,
			status:   http.StatusMethodNotAllowed,
			err:      "405 Method Not Allowed",
			walletID: "wallet.wlt",
		},
		{
			name:   "400 - missing wallet id",
			method: http.MethodPost,
			status: http.StatusBadRequest,
			err:    "400 Bad Request - missing wallet id",
		},
		{
			name:            "403 - Forbidden - wallet API disabled",
			method:          http.MethodPost,
			status:          http.StatusForbidden,
			err:             "403 Forbidden",
			walletID:        "wallet.wlt",
			unloadWalletErr: wallet.ErrWalletAPIDisabled,
		},
		{
			name:     "200 - ok",
			method:   http.MethodPost,
			status:   http.StatusOK,
			walletID: "wallet.wlt",
		},
		{
			name:         "200 - ok, csrf disabled",
			method:       http.MethodPost,
			status:       http.StatusOK,
			walletID:     "wallet.wlt",
			csrfDisabled: true,
		},
	}

	for _, tc := range tt {
		t.Run(tc.name, func(t *testing.T) {
			gateway := &MockGatewayer{}
			gateway.On("UnloadWallet", tc.walletID).Return(tc.unloadWalletErr)
<<<<<<< HEAD
			gateway.On("IsCSPEnabled").Return(false)
			gateway.On("IsAPISetEnabled", "WALLET", []string(nil)).Return(true)
=======
>>>>>>> cfd8a327

			endpoint := "/api/v1/wallet/unload"
			v := url.Values{}
			v.Add("id", tc.walletID)

			req, err := http.NewRequest(tc.method, endpoint, strings.NewReader(v.Encode()))
			require.NoError(t, err)
			req.Header.Add("Content-Type", "application/x-www-form-urlencoded")

			csrfStore := &CSRFStore{
				Enabled: !tc.csrfDisabled,
			}
			if csrfStore.Enabled {
				setCSRFParameters(csrfStore, tokenValid, req)
			} else {
				setCSRFParameters(csrfStore, tokenInvalid, req)
			}

			rr := httptest.NewRecorder()
			handler := newServerMux(defaultMuxConfig(), gateway, csrfStore, nil)

			handler.ServeHTTP(rr, req)

			status := rr.Code
			require.Equal(t, tc.status, status, "wrong status code: got `%v` want `%v`", status, tc.status)

			if status != http.StatusOK {
				require.Equal(t, tc.err, strings.TrimSpace(rr.Body.String()), "case: %s, handler returned wrong error message: got `%v`| %d, want `%v`",
					tc.name, strings.TrimSpace(rr.Body.String()), status, tc.err)
			}
		})
	}
}

func TestEncryptWallet(t *testing.T) {
	entries, responseEntries := makeEntries([]byte("seed"), 5)
	type gatewayReturnPair struct {
		w   *wallet.Wallet
		err error
	}
	tt := []struct {
		name          string
		method        string
		wltID         string
		password      string
		gatewayReturn gatewayReturnPair
		status        int
		expectWallet  WalletResponse
		expectErr     string
	}{
		{
			name:     "200 - OK",
			method:   http.MethodPost,
			wltID:    "wallet.wlt",
			password: "pwd",
			gatewayReturn: gatewayReturnPair{
				w: &wallet.Wallet{
					Meta: map[string]string{
						"filename":  "wallet.wlt",
						"seed":      "seed",
						"lastSeed":  "lastSeed",
						"secrets":   "secrets",
						"encrypted": "true",
					},
					Entries: cloneEntries(entries),
				},
			},
			status: http.StatusOK,
			expectWallet: WalletResponse{
				Meta: WalletMeta{
					Filename:  "wallet.wlt",
					Encrypted: true,
				},
				Entries: responseEntries,
			},
		},
		{
			name:     "403 Forbidden",
			method:   http.MethodPost,
			wltID:    "wallet.wlt",
			password: "pwd",
			gatewayReturn: gatewayReturnPair{
				err: wallet.ErrWalletAPIDisabled,
			},
			status:    http.StatusForbidden,
			expectErr: "403 Forbidden",
		},
		{
			name:      "405 Method Not Allowed",
			method:    http.MethodGet,
			wltID:     "wallet.wlt",
			password:  "pwd",
			status:    http.StatusMethodNotAllowed,
			expectErr: "405 Method Not Allowed",
		},
		{
			name:     "400 - Missing Password",
			method:   http.MethodPost,
			wltID:    "wallet.wlt",
			password: "",
			gatewayReturn: gatewayReturnPair{
				err: wallet.ErrMissingPassword,
			},
			status:    http.StatusBadRequest,
			expectErr: "400 Bad Request - missing password",
		},
		{
			name:      "400 - Missing Wallet Id",
			method:    http.MethodPost,
			wltID:     "",
			status:    http.StatusBadRequest,
			expectErr: "400 Bad Request - missing wallet id",
		},
		{
			name:     "401 Unauthorized - Invalid Password",
			method:   http.MethodPost,
			wltID:    "wallet.wlt",
			password: "pwd",
			gatewayReturn: gatewayReturnPair{
				err: wallet.ErrInvalidPassword,
			},
			status:    http.StatusUnauthorized,
			expectErr: "401 Unauthorized - invalid password",
		},
		{
			name:     "404 - Wallet Not Found",
			method:   http.MethodPost,
			wltID:    "wallet.wlt",
			password: "pwd",
			gatewayReturn: gatewayReturnPair{
				err: wallet.ErrWalletNotExist,
			},
			status:    http.StatusNotFound,
			expectErr: "404 Not Found",
		},
		{
			name:     "400 - Wallet Is Encrypted",
			method:   http.MethodPost,
			wltID:    "wallet.wlt",
			password: "pwd",
			gatewayReturn: gatewayReturnPair{
				err: wallet.ErrWalletEncrypted,
			},
			status:    http.StatusBadRequest,
			expectErr: "400 Bad Request - wallet is encrypted",
		},
	}

	for _, tc := range tt {
		t.Run(tc.name, func(t *testing.T) {
			gateway := &MockGatewayer{}
			gateway.On("EncryptWallet", tc.wltID, []byte(tc.password)).Return(tc.gatewayReturn.w, tc.gatewayReturn.err)
<<<<<<< HEAD
			gateway.On("IsCSPEnabled").Return(false)
			gateway.On("IsAPISetEnabled", "WALLET", []string(nil)).Return(true)
=======
>>>>>>> cfd8a327

			endpoint := "/api/v1/wallet/encrypt"
			v := url.Values{}
			v.Add("id", tc.wltID)
			v.Add("password", tc.password)

			req, err := http.NewRequest(tc.method, endpoint, strings.NewReader(v.Encode()))
			require.NoError(t, err)
			req.Header.Add("Content-Type", "application/x-www-form-urlencoded")

			csrfStore := &CSRFStore{
				Enabled: true,
			}
			setCSRFParameters(csrfStore, tokenValid, req)

			rr := httptest.NewRecorder()
			handler := newServerMux(defaultMuxConfig(), gateway, csrfStore, nil)

			handler.ServeHTTP(rr, req)

			status := rr.Code
			require.Equal(t, tc.status, status, "wrong status code: got `%v` want `%v`, body: %v", status, tc.status, rr.Body.String())

			if status != http.StatusOK {
				require.Equal(t, tc.expectErr, strings.TrimSpace(rr.Body.String()))
				if status == http.StatusUnauthorized {
					require.Equal(t, HTTP401AuthHeader, rr.Header().Get("WWW-Authenticate"))
				}
				return
			}

			var rlt WalletResponse
			err = json.NewDecoder(rr.Body).Decode(&rlt)
			require.NoError(t, err)
			require.Equal(t, tc.expectWallet, rlt)
		})
	}
}

func TestDecryptWallet(t *testing.T) {
	entries, responseEntries := makeEntries([]byte("seed"), 5)
	type gatewayReturnPair struct {
		w   *wallet.Wallet
		err error
	}

	tt := []struct {
		name          string
		method        string
		wltID         string
		password      string
		gatewayReturn gatewayReturnPair
		status        int
		expectWallet  WalletResponse
		expectErr     string
		csrfDisabled  bool
	}{
		{
			name:     "200 OK",
			method:   http.MethodPost,
			wltID:    "wallet.wlt",
			password: "pwd",
			gatewayReturn: gatewayReturnPair{
				w: &wallet.Wallet{
					Meta: map[string]string{
						"filename":  "wallet",
						"seed":      "seed",
						"lastSeed":  "lastSeed",
						"secrets":   "",
						"encrypted": "false",
					},
					Entries: cloneEntries(entries),
				},
			},
			status: http.StatusOK,
			expectWallet: WalletResponse{
				Meta: WalletMeta{
					Filename:  "wallet",
					Encrypted: false,
				},
				Entries: responseEntries,
			},
		},
		{
			name:     "200 OK CSRF disabled",
			method:   http.MethodPost,
			wltID:    "wallet.wlt",
			password: "pwd",
			gatewayReturn: gatewayReturnPair{
				w: &wallet.Wallet{
					Meta: map[string]string{
						"filename":  "wallet",
						"seed":      "seed",
						"lastSeed":  "lastSeed",
						"secrets":   "",
						"encrypted": "false",
					},
					Entries: cloneEntries(entries),
				},
			},
			status: http.StatusOK,
			expectWallet: WalletResponse{
				Meta: WalletMeta{
					Filename:  "wallet",
					Encrypted: false,
				},
				Entries: responseEntries,
			},
			csrfDisabled: true,
		},

		{
			name:     "403 Forbidden",
			method:   http.MethodPost,
			wltID:    "wallet.wlt",
			password: "pwd",
			gatewayReturn: gatewayReturnPair{
				err: wallet.ErrWalletAPIDisabled,
			},
			status:    http.StatusForbidden,
			expectErr: "403 Forbidden",
		},
		{
			name:      "405 Method Not Allowed",
			method:    http.MethodGet,
			status:    http.StatusMethodNotAllowed,
			expectErr: "405 Method Not Allowed",
		},
		{
			name:      "400 - Missing Wallet ID",
			method:    http.MethodPost,
			wltID:     "",
			password:  "",
			status:    http.StatusBadRequest,
			expectErr: "400 Bad Request - missing wallet id",
		},
		{
			name:     "400 - Missing Password",
			method:   http.MethodPost,
			wltID:    "wallet.wlt",
			password: "",
			gatewayReturn: gatewayReturnPair{
				err: wallet.ErrMissingPassword,
			},
			status:    http.StatusBadRequest,
			expectErr: "400 Bad Request - missing password",
		},
		{
			name:     "400 - Wallet IS Not Encrypted",
			method:   http.MethodPost,
			wltID:    "wallet.wlt",
			password: "pwd",
			gatewayReturn: gatewayReturnPair{
				err: wallet.ErrWalletNotEncrypted,
			},
			status:    http.StatusBadRequest,
			expectErr: "400 Bad Request - wallet is not encrypted",
		},
		{
			name:     "401 Unauthorized - Invalid Password",
			method:   http.MethodPost,
			wltID:    "wallet.wlt",
			password: "pwd",
			gatewayReturn: gatewayReturnPair{
				err: wallet.ErrInvalidPassword,
			},
			status:    http.StatusUnauthorized,
			expectErr: "401 Unauthorized - invalid password",
		},
		{
			name:     "404 - Wallet Does Not Exist",
			method:   http.MethodPost,
			wltID:    "wallet.wlt",
			password: "pwd",
			gatewayReturn: gatewayReturnPair{
				err: wallet.ErrWalletNotExist,
			},
			status:    http.StatusNotFound,
			expectErr: "404 Not Found",
		},
	}

	for _, tc := range tt {
		t.Run(tc.name, func(t *testing.T) {
			gateway := &MockGatewayer{}
			gateway.On("DecryptWallet", tc.wltID, []byte(tc.password)).Return(tc.gatewayReturn.w, tc.gatewayReturn.err)
<<<<<<< HEAD
			gateway.On("IsCSPEnabled").Return(false)
			gateway.On("IsAPISetEnabled", "WALLET", []string(nil)).Return(true)
=======
>>>>>>> cfd8a327

			endpoint := "/api/v1/wallet/decrypt"
			v := url.Values{}
			v.Add("id", tc.wltID)
			v.Add("password", tc.password)

			req, err := http.NewRequest(tc.method, endpoint, strings.NewReader(v.Encode()))
			require.NoError(t, err)
			req.Header.Add("Content-Type", "application/x-www-form-urlencoded")

			csrfStore := &CSRFStore{
				Enabled: !tc.csrfDisabled,
			}
			setCSRFParameters(csrfStore, tokenValid, req)

			rr := httptest.NewRecorder()
			handler := newServerMux(defaultMuxConfig(), gateway, csrfStore, nil)

			handler.ServeHTTP(rr, req)

			status := rr.Code
			require.Equal(t, tc.status, status, "wrong status code: got `%v` want `%v`", status, tc.status)

			if status != http.StatusOK {
				require.Equal(t, tc.expectErr, strings.TrimSpace(rr.Body.String()))
				if status == http.StatusUnauthorized {
					require.Equal(t, HTTP401AuthHeader, rr.Header().Get("WWW-Authenticate"))
				}
				return
			}

			var r WalletResponse
			err = json.NewDecoder(rr.Body).Decode(&r)
			require.NoError(t, err)
			require.Equal(t, tc.expectWallet, r)
		})
	}
}

// makeEntries derives N wallet address entries from given seed
// Returns set of wallet.Entry and wallet.ReadableEntry, the readable
// entries' secrets are removed.
func makeEntries(seed []byte, n int) ([]wallet.Entry, []WalletEntry) { // nolint: unparam
	seckeys := cipher.GenerateDeterministicKeyPairs(seed, n)
	var entries []wallet.Entry
	var responseEntries []WalletEntry
	for i, seckey := range seckeys {
		pubkey := cipher.PubKeyFromSecKey(seckey)
		entries = append(entries, wallet.Entry{
			Address: cipher.AddressFromPubKey(pubkey),
			Public:  pubkey,
			Secret:  seckey,
		})
		responseEntries = append(responseEntries, WalletEntry{
			Address: entries[i].Address.String(),
			Public:  entries[i].Public.Hex(),
		})
	}
	return entries, responseEntries
}

func cloneEntries(es []wallet.Entry) []wallet.Entry {
	var entries []wallet.Entry
	entries = append(entries, es...)
	return entries
}<|MERGE_RESOLUTION|>--- conflicted
+++ resolved
@@ -563,11 +563,7 @@
 			gateway.On("Spend", tc.walletID, []byte(tc.password), tc.coins, addr).Return(tc.gatewaySpendResult, tc.gatewaySpendErr)
 			gateway.On("GetWalletBalance", tc.walletID).Return(tc.gatewayGetWalletBalanceResult.BalancePair,
 				tc.gatewayGetWalletBalanceResult.Addresses, tc.gatewayBalanceErr)
-<<<<<<< HEAD
-			gateway.On("IsCSPEnabled").Return(false)
 			gateway.On("IsAPISetEnabled", "WALLET", []string(nil)).Return(true)
-=======
->>>>>>> cfd8a327
 
 			endpoint := "/api/v1/wallet/spend"
 
@@ -702,11 +698,7 @@
 		t.Run(tc.name, func(t *testing.T) {
 			gateway := &MockGatewayer{}
 			gateway.On("GetWallet", tc.walletID).Return(&tc.gatewayGetWalletResult, tc.gatewayGetWalletErr)
-<<<<<<< HEAD
-			gateway.On("IsCSPEnabled").Return(false)
 			gateway.On("IsAPISetEnabled", "WALLET", []string(nil)).Return(true)
-=======
->>>>>>> cfd8a327
 			v := url.Values{}
 
 			endpoint := "/api/v1/wallet"
@@ -846,11 +838,7 @@
 			gateway := &MockGatewayer{}
 			gateway.On("GetWalletBalance", tc.walletID).Return(tc.gatewayGetWalletBalanceResult.BalancePair,
 				tc.gatewayGetWalletBalanceResult.Addresses, tc.gatewayBalanceErr)
-<<<<<<< HEAD
-			gateway.On("IsCSPEnabled").Return(false)
 			gateway.On("IsAPISetEnabled", "WALLET", []string(nil)).Return(true)
-=======
->>>>>>> cfd8a327
 
 			endpoint := "/api/v1/wallet/balance"
 
@@ -996,11 +984,7 @@
 		t.Run(tc.name, func(t *testing.T) {
 			gateway := &MockGatewayer{}
 			gateway.On("UpdateWalletLabel", tc.walletID, tc.label).Return(tc.gatewayUpdateWalletLabelErr)
-<<<<<<< HEAD
-			gateway.On("IsCSPEnabled").Return(false)
 			gateway.On("IsAPISetEnabled", "WALLET", []string(nil)).Return(true)
-=======
->>>>>>> cfd8a327
 
 			endpoint := "/api/v1/wallet/update"
 
@@ -1208,12 +1192,8 @@
 	for _, tc := range tt {
 		gateway := &MockGatewayer{}
 		gateway.On("GetWalletUnconfirmedTxns", tc.walletID).Return(tc.gatewayGetWalletUnconfirmedTxnsResult, tc.gatewayGetWalletUnconfirmedTxnsErr)
-<<<<<<< HEAD
-		gateway.On("IsCSPEnabled").Return(false)
+		gateway.On("GetWalletUnconfirmedTxnsVerbose", tc.walletID).Return(tc.gatewayGetWalletUnconfirmedTxnsVerboseResult, tc.gatewayGetWalletUnconfirmedTxnsVerboseErr)
 		gateway.On("IsAPISetEnabled", "WALLET", []string(nil)).Return(true)
-=======
-		gateway.On("GetWalletUnconfirmedTxnsVerbose", tc.walletID).Return(tc.gatewayGetWalletUnconfirmedTxnsVerboseResult, tc.gatewayGetWalletUnconfirmedTxnsVerboseErr)
->>>>>>> cfd8a327
 
 		endpoint := "/api/v1/wallet/transactions"
 
@@ -1509,12 +1489,7 @@
 				tc.options.ScanN = 1
 			}
 			gateway.On("CreateWallet", "", tc.options).Return(&tc.gatewayCreateWalletResult, tc.gatewayCreateWalletErr)
-<<<<<<< HEAD
-			// gateway.On("ScanAheadWalletAddresses", tc.wltName, tc.options.Password, tc.scnN-1).Return(&tc.scanWalletAddressesResult, tc.scanWalletAddressesError)
-			gateway.On("IsCSPEnabled").Return(false)
 			gateway.On("IsAPISetEnabled", "WALLET", []string(nil)).Return(true)
-=======
->>>>>>> cfd8a327
 
 			endpoint := "/api/v1/wallet/create"
 
@@ -1648,11 +1623,7 @@
 		t.Run(tc.name, func(t *testing.T) {
 			gateway := &MockGatewayer{}
 			gateway.On("IsWalletAPIEnabled").Return(true)
-<<<<<<< HEAD
-			gateway.On("IsCSPEnabled").Return(false)
 			gateway.On("IsAPISetEnabled", "WALLET", []string(nil)).Return(true)
-=======
->>>>>>> cfd8a327
 
 			endpoint := "/api/v1/wallet/newSeed"
 
@@ -1812,11 +1783,7 @@
 		t.Run(tc.name, func(t *testing.T) {
 			gateway := &MockGatewayer{}
 			gateway.On("GetWalletSeed", tc.wltID, []byte(tc.password)).Return(tc.gatewayReturnArgs...)
-<<<<<<< HEAD
-			gateway.On("IsCSPEnabled").Return(false)
 			gateway.On("IsAPISetEnabled", "SEED", []string(nil)).Return(true)
-=======
->>>>>>> cfd8a327
 
 			endpoint := "/api/v1/wallet/seed"
 
@@ -2030,11 +1997,7 @@
 		t.Run(tc.name, func(t *testing.T) {
 			gateway := &MockGatewayer{}
 			gateway.On("NewAddresses", tc.walletID, []byte(tc.password), tc.n).Return(tc.gatewayNewAddressesResult, tc.gatewayNewAddressesErr)
-<<<<<<< HEAD
-			gateway.On("IsCSPEnabled").Return(false)
 			gateway.On("IsAPISetEnabled", "WALLET", []string(nil)).Return(true)
-=======
->>>>>>> cfd8a327
 
 			endpoint := "/api/v1/wallet/newAddress"
 
@@ -2122,11 +2085,7 @@
 	for _, tc := range tt {
 		gateway := &MockGatewayer{}
 		gateway.On("GetWalletDir").Return(tc.getWalletDirResponse, tc.getWalletDirErr)
-<<<<<<< HEAD
-		gateway.On("IsCSPEnabled").Return(false)
 		gateway.On("IsAPISetEnabled", "WALLET", []string(nil)).Return(true)
-=======
->>>>>>> cfd8a327
 		endpoint := "/api/v1/wallets/folderName"
 
 		req, err := http.NewRequest(tc.method, endpoint, nil)
@@ -2350,11 +2309,7 @@
 	for _, tc := range cases {
 		gateway := &MockGatewayer{}
 		gateway.On("GetWallets").Return(tc.getWalletsResponse, tc.getWalletsErr)
-<<<<<<< HEAD
-		gateway.On("IsCSPEnabled").Return(false)
 		gateway.On("IsAPISetEnabled", "WALLET", []string(nil)).Return(true)
-=======
->>>>>>> cfd8a327
 
 		endpoint := "/api/v1/wallets"
 
@@ -2438,11 +2393,7 @@
 		t.Run(tc.name, func(t *testing.T) {
 			gateway := &MockGatewayer{}
 			gateway.On("UnloadWallet", tc.walletID).Return(tc.unloadWalletErr)
-<<<<<<< HEAD
-			gateway.On("IsCSPEnabled").Return(false)
 			gateway.On("IsAPISetEnabled", "WALLET", []string(nil)).Return(true)
-=======
->>>>>>> cfd8a327
 
 			endpoint := "/api/v1/wallet/unload"
 			v := url.Values{}
@@ -2595,11 +2546,7 @@
 		t.Run(tc.name, func(t *testing.T) {
 			gateway := &MockGatewayer{}
 			gateway.On("EncryptWallet", tc.wltID, []byte(tc.password)).Return(tc.gatewayReturn.w, tc.gatewayReturn.err)
-<<<<<<< HEAD
-			gateway.On("IsCSPEnabled").Return(false)
 			gateway.On("IsAPISetEnabled", "WALLET", []string(nil)).Return(true)
-=======
->>>>>>> cfd8a327
 
 			endpoint := "/api/v1/wallet/encrypt"
 			v := url.Values{}
@@ -2786,11 +2733,7 @@
 		t.Run(tc.name, func(t *testing.T) {
 			gateway := &MockGatewayer{}
 			gateway.On("DecryptWallet", tc.wltID, []byte(tc.password)).Return(tc.gatewayReturn.w, tc.gatewayReturn.err)
-<<<<<<< HEAD
-			gateway.On("IsCSPEnabled").Return(false)
 			gateway.On("IsAPISetEnabled", "WALLET", []string(nil)).Return(true)
-=======
->>>>>>> cfd8a327
 
 			endpoint := "/api/v1/wallet/decrypt"
 			v := url.Values{}
