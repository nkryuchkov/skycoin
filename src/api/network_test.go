--- conflicted
+++ resolved
@@ -125,11 +125,7 @@
 				tc.gatewayGetBlockchainProgressResult,
 				tc.gatewayGetBlockchainProgressError,
 			)
-<<<<<<< HEAD
-			gateway.On("IsCSPEnabled").Return(false)
 			gateway.On("IsAPISetEnabled", "PEX", []string{"STATUS", "DEFAULT"}).Return(true)
-=======
->>>>>>> cfd8a327
 
 			v := url.Values{}
 			if tc.addr != "" {
@@ -272,11 +268,7 @@
 				tc.gatewayGetBlockchainProgressResult,
 				tc.gatewayGetBlockchainProgressError,
 			)
-<<<<<<< HEAD
-			gateway.On("IsCSPEnabled").Return(false)
 			gateway.On("IsAPISetEnabled", "PEX", []string{"STATUS", "DEFAULT"}).Return(true)
-=======
->>>>>>> cfd8a327
 
 			req, err := http.NewRequest(tc.method, endpoint, nil)
 			require.NoError(t, err)
@@ -330,12 +322,8 @@
 			endpoint := "/api/v1/network/defaultConnections"
 			gateway := &MockGatewayer{}
 			gateway.On("GetDefaultConnections").Return(tc.gatewayGetDefaultConnectionsResult)
-<<<<<<< HEAD
-			gateway.On("IsCSPEnabled").Return(false)
 			gateway.On("IsAPISetEnabled", "PEX", []string{"STATUS", "DEFAULT"}).Return(true)
 
-=======
->>>>>>> cfd8a327
 			req, err := http.NewRequest(tc.method, endpoint, nil)
 			require.NoError(t, err)
 
@@ -388,12 +376,8 @@
 			endpoint := "/api/v1/network/connections/trust"
 			gateway := &MockGatewayer{}
 			gateway.On("GetTrustConnections").Return(tc.gatewayGetTrustConnectionsResult)
-<<<<<<< HEAD
-			gateway.On("IsCSPEnabled").Return(false)
 			gateway.On("IsAPISetEnabled", "PEX", []string{"STATUS", "DEFAULT"}).Return(true)
 
-=======
->>>>>>> cfd8a327
 			req, err := http.NewRequest(tc.method, endpoint, nil)
 			require.NoError(t, err)
 
@@ -446,12 +430,8 @@
 			endpoint := "/api/v1/network/connections/exchange"
 			gateway := &MockGatewayer{}
 			gateway.On("GetExchgConnection").Return(tc.gatewayGetExchgConnectionResult)
-<<<<<<< HEAD
-			gateway.On("IsCSPEnabled").Return(false)
 			gateway.On("IsAPISetEnabled", "PEX", []string{"STATUS", "DEFAULT"}).Return(true)
 
-=======
->>>>>>> cfd8a327
 			req, err := http.NewRequest(tc.method, endpoint, nil)
 			require.NoError(t, err)
 
