--- conflicted
+++ resolved
@@ -29,11 +29,7 @@
 	"github.com/skycoin/skycoin/src/readable"
 	"github.com/skycoin/skycoin/src/testutil"
 	"github.com/skycoin/skycoin/src/util/droplet"
-<<<<<<< HEAD
-	"github.com/skycoin/skycoin/src/util/fee"
 	"github.com/skycoin/skycoin/src/util/mathutil"
-=======
->>>>>>> 2bf1c116
 	"github.com/skycoin/skycoin/src/util/useragent"
 	"github.com/skycoin/skycoin/src/visor"
 	"github.com/skycoin/skycoin/src/wallet"
@@ -3441,2081 +3437,6 @@
 	require.NoError(t, err)
 }
 
-<<<<<<< HEAD
-func TestStableInjectTransaction(t *testing.T) {
-	if !doStable(t) {
-		return
-	}
-
-	c := newClient()
-
-	cases := []struct {
-		name string
-		txn  coin.Transaction
-		code int
-		err  string
-	}{
-		{
-			name: "database is read only",
-			txn:  coin.Transaction{},
-			code: http.StatusInternalServerError,
-			err:  "500 Internal Server Error - database is in read-only mode",
-		},
-	}
-
-	for _, tc := range cases {
-		t.Run(tc.name, func(t *testing.T) {
-			result, err := c.InjectTransaction(&tc.txn)
-			if tc.err != "" {
-				assertResponseError(t, err, tc.code, tc.err)
-				return
-			}
-
-			require.NoError(t, err)
-
-			// Result should be a valid txid
-			require.NotEmpty(t, result)
-			h, err := cipher.SHA256FromHex(result)
-			require.NoError(t, err)
-			require.NotEqual(t, cipher.SHA256{}, h)
-		})
-	}
-}
-
-func TestLiveInjectTransactionDisableNetworking(t *testing.T) {
-	if !doLive(t) {
-		return
-	}
-
-	if !liveDisableNetworking(t) {
-		t.Skip("Networking must be disabled for this test")
-		return
-	}
-
-	requireWalletEnv(t)
-
-	c := newClient()
-
-	w, totalCoins, totalHours, password := prepareAndCheckWallet(t, c, 2e6, 20)
-
-	defaultChangeAddress := w.Entries[0].Address.String()
-
-	type testCase struct {
-		name         string
-		createTxnReq api.CreateTransactionRequest
-		err          string
-		code         int
-	}
-
-	cases := []testCase{
-		{
-			name: "valid request, networking disabled",
-			err:  "503 Service Unavailable - Outgoing connections are disabled",
-			code: http.StatusServiceUnavailable,
-			createTxnReq: api.CreateTransactionRequest{
-				HoursSelection: api.HoursSelection{
-					Type: wallet.HoursSelectionTypeManual,
-				},
-				Wallet: api.CreateTransactionRequestWallet{
-					ID:       w.Filename(),
-					Password: password,
-				},
-				ChangeAddress: &defaultChangeAddress,
-				To: []api.Receiver{
-					{
-						Address: w.Entries[1].Address.String(),
-						Coins:   toDropletString(t, totalCoins),
-						Hours:   fmt.Sprint(totalHours / 2),
-					},
-				},
-			},
-		},
-	}
-
-	for _, tc := range cases {
-		t.Run(tc.name, func(t *testing.T) {
-			txnResp, err := c.CreateTransaction(tc.createTxnReq)
-			require.NoError(t, err)
-
-			txid, err := c.InjectEncodedTransaction(txnResp.EncodedTransaction)
-			if tc.err != "" {
-				assertResponseError(t, err, tc.code, tc.err)
-
-				// A second injection will fail with the same error,
-				// since the transaction should not be saved to the DB
-				_, err = c.InjectEncodedTransaction(txnResp.EncodedTransaction)
-				assertResponseError(t, err, tc.code, tc.err)
-				return
-			}
-
-			require.NotEmpty(t, txid)
-			require.Equal(t, txnResp.Transaction.TxID, txid)
-
-			h, err := cipher.SHA256FromHex(txid)
-			require.NoError(t, err)
-			require.NotEqual(t, cipher.SHA256{}, h)
-		})
-	}
-}
-
-func TestLiveInjectTransactionEnableNetworking(t *testing.T) {
-	if !doLive(t) {
-		return
-	}
-
-	if liveDisableNetworking(t) {
-		t.Skip("This tests requires networking enabled")
-		return
-	}
-
-	requireWalletEnv(t)
-
-	c := newClient()
-	w, totalCoins, _, password := prepareAndCheckWallet(t, c, 2e6, 2)
-
-	defaultChangeAddress := w.Entries[0].Address.String()
-
-	tt := []struct {
-		name         string
-		createTxnReq api.CreateTransactionRequest
-		checkTxn     func(t *testing.T, tx *readable.TransactionWithStatus)
-	}{
-		{
-			name: "send all coins to the first address",
-			createTxnReq: api.CreateTransactionRequest{
-				HoursSelection: api.HoursSelection{
-					Type:        wallet.HoursSelectionTypeAuto,
-					Mode:        wallet.HoursSelectionModeShare,
-					ShareFactor: "1",
-				},
-				Wallet: api.CreateTransactionRequestWallet{
-					ID:       w.Filename(),
-					Password: password,
-				},
-				ChangeAddress: &defaultChangeAddress,
-				To: []api.Receiver{
-					{
-						Address: w.Entries[0].Address.String(),
-						Coins:   toDropletString(t, totalCoins),
-					},
-				},
-			},
-			checkTxn: func(t *testing.T, tx *readable.TransactionWithStatus) {
-				// Confirms the total output coins are equal to the totalCoins
-				var coins uint64
-				for _, o := range tx.Transaction.Out {
-					c, err := droplet.FromString(o.Coins)
-					require.NoError(t, err)
-					coins, err = mathutil.AddUint64(coins, c)
-					require.NoError(t, err)
-				}
-
-				// Confirms the address balance are equal to the totalCoins
-				coins, _ = getAddressBalance(t, c, w.Entries[0].Address.String())
-				require.Equal(t, totalCoins, coins)
-			},
-		},
-		{
-			// send 0.003 coin to the second address,
-			// this amount is chosen to not interfere with TestLiveWalletCreateTransaction
-			name: "send 0.003 coin to second address",
-			createTxnReq: api.CreateTransactionRequest{
-				HoursSelection: api.HoursSelection{
-					Type:        wallet.HoursSelectionTypeAuto,
-					Mode:        wallet.HoursSelectionModeShare,
-					ShareFactor: "0.5",
-				},
-				Wallet: api.CreateTransactionRequestWallet{
-					ID:       w.Filename(),
-					Password: password,
-				},
-				ChangeAddress: &defaultChangeAddress,
-				To: []api.Receiver{
-					{
-						Address: w.Entries[1].Address.String(),
-						Coins:   toDropletString(t, 3e3),
-					},
-				},
-			},
-			checkTxn: func(t *testing.T, tx *readable.TransactionWithStatus) {
-				// Confirms there're two outputs, one to the second address, one as change output to the first address.
-				require.Len(t, tx.Transaction.Out, 2)
-
-				// Gets the output of the second address in the transaction
-				getAddrOutputInTxn := func(t *testing.T, tx *readable.TransactionWithStatus, addr string) *readable.TransactionOutput {
-					for _, output := range tx.Transaction.Out {
-						if output.Address == addr {
-							return &output
-						}
-					}
-					t.Fatalf("transaction doesn't have output to address: %v", addr)
-					return nil
-				}
-
-				out := getAddrOutputInTxn(t, tx, w.Entries[1].Address.String())
-
-				// Confirms the second address has 0.003 coin
-				require.Equal(t, out.Coins, "0.003000")
-				require.Equal(t, out.Address, w.Entries[1].Address.String())
-
-				coin, err := droplet.FromString(out.Coins)
-				require.NoError(t, err)
-
-				// Gets the expected change coins
-				expectChangeCoins := totalCoins - coin
-
-				// Gets the real change coins
-				changeOut := getAddrOutputInTxn(t, tx, w.Entries[0].Address.String())
-				changeCoins, err := droplet.FromString(changeOut.Coins)
-				require.NoError(t, err)
-				// Confirms the change coins are matched.
-				require.Equal(t, expectChangeCoins, changeCoins)
-			},
-		},
-	}
-
-	for _, tc := range tt {
-		t.Run(tc.name, func(t *testing.T) {
-			txnResp, err := c.CreateTransaction(tc.createTxnReq)
-			require.NoError(t, err)
-
-			txid, err := c.InjectEncodedTransaction(txnResp.EncodedTransaction)
-			require.NoError(t, err)
-			require.Equal(t, txnResp.Transaction.TxID, txid)
-
-			tk := time.NewTicker(time.Second)
-			var txn *readable.TransactionWithStatus
-		loop:
-			for {
-				select {
-				case <-time.After(30 * time.Second):
-					t.Fatal("Waiting for transaction to be confirmed timeout")
-				case <-tk.C:
-					txn = getTransaction(t, c, txnResp.Transaction.TxID)
-					if txn.Status.Confirmed {
-						break loop
-					}
-				}
-			}
-			tc.checkTxn(t, txn)
-		})
-	}
-}
-
-func toDropletString(t *testing.T, i uint64) string {
-	x, err := droplet.ToString(i)
-	require.NoError(t, err)
-	return x
-}
-
-func TestLiveWalletCreateTransactionSpecific(t *testing.T) {
-	if !doLive(t) {
-		return
-	}
-
-	requireWalletEnv(t)
-
-	c := newClient()
-
-	w, totalCoins, totalHours, password := prepareAndCheckWallet(t, c, 2e6, 20)
-
-	remainingHours := fee.RemainingHours(totalHours, params.UserVerifyTxn.BurnFactor)
-	require.True(t, remainingHours > 1)
-
-	addresses := make([]string, len(w.Entries))
-	addressMap := make(map[string]struct{}, len(w.Entries))
-	for i, e := range w.Entries {
-		addresses[i] = e.Address.String()
-		addressMap[e.Address.String()] = struct{}{}
-	}
-
-	// Get all outputs
-	outputs, err := c.Outputs()
-	require.NoError(t, err)
-
-	// Split outputs into those held by the wallet and those not
-	var walletOutputHashes []string
-	var walletOutputs readable.UnspentOutputs
-	walletAuxs := make(map[string][]string)
-	var nonWalletOutputs readable.UnspentOutputs
-	for _, o := range outputs.HeadOutputs {
-		if _, ok := addressMap[o.Address]; ok {
-			walletOutputs = append(walletOutputs, o)
-			walletOutputHashes = append(walletOutputHashes, o.Hash)
-			walletAuxs[o.Address] = append(walletAuxs[o.Address], o.Hash)
-		} else {
-			nonWalletOutputs = append(nonWalletOutputs, o)
-		}
-	}
-
-	require.NotEmpty(t, walletOutputs)
-	require.NotEmpty(t, nonWalletOutputs)
-
-	unknownOutput := testutil.RandSHA256(t)
-	defaultChangeAddress := w.Entries[0].Address.String()
-
-	type testCase struct {
-		name                 string
-		req                  api.CreateTransactionRequest
-		outputs              []coin.TransactionOutput
-		outputsSubset        []coin.TransactionOutput
-		err                  string
-		code                 int
-		ignoreHours          bool
-		additionalRespVerify func(t *testing.T, r *api.CreateTransactionResponse)
-	}
-
-	cases := []testCase{
-		{
-			name: "invalid decimals",
-			req: api.CreateTransactionRequest{
-				HoursSelection: api.HoursSelection{
-					Type: wallet.HoursSelectionTypeManual,
-				},
-				Wallet: api.CreateTransactionRequestWallet{
-					ID:       w.Filename(),
-					Password: password,
-				},
-				ChangeAddress: &defaultChangeAddress,
-				To: []api.Receiver{
-					{
-						Address: w.Entries[0].Address.String(),
-						Coins:   "0.0001",
-						Hours:   "1",
-					},
-				},
-			},
-			err:  "400 Bad Request - to[0].coins has too many decimal places",
-			code: http.StatusBadRequest,
-		},
-
-		{
-			name: "overflowing hours",
-			req: api.CreateTransactionRequest{
-				HoursSelection: api.HoursSelection{
-					Type: wallet.HoursSelectionTypeManual,
-				},
-				Wallet: api.CreateTransactionRequestWallet{
-					ID:       w.Filename(),
-					Password: password,
-				},
-				ChangeAddress: &defaultChangeAddress,
-				To: []api.Receiver{
-					{
-						Address: w.Entries[0].Address.String(),
-						Coins:   "0.001",
-						Hours:   "1",
-					},
-					{
-						Address: w.Entries[0].Address.String(),
-						Coins:   "0.001",
-						Hours:   fmt.Sprint(uint64(math.MaxUint64)),
-					},
-					{
-						Address: w.Entries[0].Address.String(),
-						Coins:   "0.001",
-						Hours:   fmt.Sprint(uint64(math.MaxUint64) - 1),
-					},
-				},
-			},
-			err:  "400 Bad Request - total output hours error: uint64 addition overflow",
-			code: http.StatusBadRequest,
-		},
-
-		{
-			name: "insufficient coins",
-			req: api.CreateTransactionRequest{
-				HoursSelection: api.HoursSelection{
-					Type: wallet.HoursSelectionTypeManual,
-				},
-				Wallet: api.CreateTransactionRequestWallet{
-					ID:       w.Filename(),
-					Password: password,
-				},
-				ChangeAddress: &defaultChangeAddress,
-				To: []api.Receiver{
-					{
-						Address: w.Entries[0].Address.String(),
-						Coins:   fmt.Sprint(totalCoins + 1),
-						Hours:   "1",
-					},
-				},
-			},
-			err:  "400 Bad Request - balance is not sufficient",
-			code: http.StatusBadRequest,
-		},
-
-		{
-			name: "insufficient hours",
-			req: api.CreateTransactionRequest{
-				HoursSelection: api.HoursSelection{
-					Type: wallet.HoursSelectionTypeManual,
-				},
-				Wallet: api.CreateTransactionRequestWallet{
-					ID:       w.Filename(),
-					Password: password,
-				},
-				ChangeAddress: &defaultChangeAddress,
-				To: []api.Receiver{
-					{
-						Address: w.Entries[0].Address.String(),
-						Coins:   toDropletString(t, totalCoins),
-						Hours:   fmt.Sprint(totalHours + 1),
-					},
-				},
-			},
-			err:  "400 Bad Request - hours are not sufficient",
-			code: http.StatusBadRequest,
-		},
-
-		{
-			// NOTE: this test will fail if "totalCoins - 1e3" does not require
-			// all of the outputs to be spent, e.g. if there is an output with
-			// "totalCoins - 1e3" coins in it.
-			// TODO -- Check that the wallet does not have an output of 0.001,
-			// because then this test cannot be performed, since there is no
-			// way to use all outputs and produce change in that case.
-			name: "valid request, manual one output with change, spend all",
-			req: api.CreateTransactionRequest{
-				HoursSelection: api.HoursSelection{
-					Type: wallet.HoursSelectionTypeManual,
-				},
-				Wallet: api.CreateTransactionRequestWallet{
-					ID:       w.Filename(),
-					Password: password,
-				},
-				ChangeAddress: &defaultChangeAddress,
-				To: []api.Receiver{
-					{
-						Address: w.Entries[1].Address.String(),
-						Coins:   toDropletString(t, totalCoins-1e3),
-						Hours:   "1",
-					},
-				},
-			},
-			outputs: []coin.TransactionOutput{
-				{
-					Address: w.Entries[1].SkycoinAddress(),
-					Coins:   totalCoins - 1e3,
-					Hours:   1,
-				},
-				{
-					Address: w.Entries[0].SkycoinAddress(),
-					Coins:   1e3,
-					Hours:   remainingHours - 1,
-				},
-			},
-		},
-
-		{
-			// NOTE: this test will fail if "totalCoins - 1e3" does not require
-			// all of the outputs to be spent, e.g. if there is an output with
-			// "totalCoins - 1e3" coins in it.
-			// TODO -- Check that the wallet does not have an output of 0.001,
-			// because then this test cannot be performed, since there is no
-			// way to use all outputs and produce change in that case.
-			name: "valid request, manual one output with change, spend all, unspecified change address",
-			req: api.CreateTransactionRequest{
-				HoursSelection: api.HoursSelection{
-					Type: wallet.HoursSelectionTypeManual,
-				},
-				Wallet: api.CreateTransactionRequestWallet{
-					ID:       w.Filename(),
-					Password: password,
-				},
-				To: []api.Receiver{
-					{
-						Address: w.Entries[1].Address.String(),
-						Coins:   toDropletString(t, totalCoins-1e3),
-						Hours:   "1",
-					},
-				},
-			},
-			outputs: []coin.TransactionOutput{
-				{
-					Address: w.Entries[1].SkycoinAddress(),
-					Coins:   totalCoins - 1e3,
-					Hours:   1,
-				},
-				{
-					// Address omitted -- will be checked later in the test body
-					Coins: 1e3,
-					Hours: remainingHours - 1,
-				},
-			},
-		},
-
-		{
-			name: "valid request, manual one output with change, don't spend all",
-			req: api.CreateTransactionRequest{
-				HoursSelection: api.HoursSelection{
-					Type: wallet.HoursSelectionTypeManual,
-				},
-				Wallet: api.CreateTransactionRequestWallet{
-					ID:       w.Filename(),
-					Password: password,
-				},
-				ChangeAddress: &defaultChangeAddress,
-				To: []api.Receiver{
-					{
-						Address: w.Entries[1].Address.String(),
-						Coins:   toDropletString(t, 1e3),
-						Hours:   "1",
-					},
-				},
-			},
-			outputsSubset: []coin.TransactionOutput{
-				{
-					Address: w.Entries[1].SkycoinAddress(),
-					Coins:   1e3,
-					Hours:   1,
-				},
-				// NOTE: change omitted,
-				// change is too difficult to predict in this case, we are
-				// just checking that not all uxouts get spent in the transaction
-			},
-		},
-
-		{
-			name: "valid request, manual one output no change",
-			req: api.CreateTransactionRequest{
-				HoursSelection: api.HoursSelection{
-					Type: wallet.HoursSelectionTypeManual,
-				},
-				Wallet: api.CreateTransactionRequestWallet{
-					ID:       w.Filename(),
-					Password: password,
-				},
-				ChangeAddress: &defaultChangeAddress,
-				To: []api.Receiver{
-					{
-						Address: w.Entries[1].Address.String(),
-						Coins:   toDropletString(t, totalCoins),
-						Hours:   "1",
-					},
-				},
-			},
-			outputs: []coin.TransactionOutput{
-				{
-					Address: w.Entries[1].SkycoinAddress(),
-					Coins:   totalCoins,
-					Hours:   1,
-				},
-			},
-		},
-
-		{
-			// NOTE: no reliable way to test the ignore unconfirmed behavior,
-			// this test only checks that if IgnoreUnconfirmed is specified,
-			// the API doesn't throw up some parsing error
-			name: "valid request, manual one output no change, ignore unconfirmed",
-			req: api.CreateTransactionRequest{
-				IgnoreUnconfirmed: true,
-				HoursSelection: api.HoursSelection{
-					Type: wallet.HoursSelectionTypeManual,
-				},
-				Wallet: api.CreateTransactionRequestWallet{
-					ID:       w.Filename(),
-					Password: password,
-				},
-				ChangeAddress: &defaultChangeAddress,
-				To: []api.Receiver{
-					{
-						Address: w.Entries[1].Address.String(),
-						Coins:   toDropletString(t, totalCoins),
-						Hours:   "1",
-					},
-				},
-			},
-			outputs: []coin.TransactionOutput{
-				{
-					Address: w.Entries[1].SkycoinAddress(),
-					Coins:   totalCoins,
-					Hours:   1,
-				},
-			},
-		},
-
-		{
-			name: "valid request, auto one output no change, share factor recalculates to 1.0",
-			req: api.CreateTransactionRequest{
-				HoursSelection: api.HoursSelection{
-					Type:        wallet.HoursSelectionTypeAuto,
-					Mode:        wallet.HoursSelectionModeShare,
-					ShareFactor: "0.5",
-				},
-				Wallet: api.CreateTransactionRequestWallet{
-					ID:       w.Filename(),
-					Password: password,
-				},
-				ChangeAddress: &defaultChangeAddress,
-				To: []api.Receiver{
-					{
-						Address: w.Entries[1].Address.String(),
-						Coins:   toDropletString(t, totalCoins),
-					},
-				},
-			},
-			outputs: []coin.TransactionOutput{
-				{
-					Address: w.Entries[1].SkycoinAddress(),
-					Coins:   totalCoins,
-					Hours:   remainingHours,
-				},
-			},
-		},
-
-		{
-			name: "valid request, auto two outputs with change",
-			req: api.CreateTransactionRequest{
-				HoursSelection: api.HoursSelection{
-					Type:        wallet.HoursSelectionTypeAuto,
-					Mode:        wallet.HoursSelectionModeShare,
-					ShareFactor: "0.5",
-				},
-				Wallet: api.CreateTransactionRequestWallet{
-					ID:       w.Filename(),
-					Password: password,
-				},
-				ChangeAddress: &defaultChangeAddress,
-				To: []api.Receiver{
-					{
-						Address: w.Entries[1].Address.String(),
-						Coins:   toDropletString(t, 1e3),
-					},
-					{
-						Address: w.Entries[1].Address.String(),
-						Coins:   toDropletString(t, totalCoins-2e3),
-					},
-				},
-			},
-			outputs: []coin.TransactionOutput{
-				{
-					Address: w.Entries[1].SkycoinAddress(),
-					Coins:   1e3,
-				},
-				{
-					Address: w.Entries[1].SkycoinAddress(),
-					Coins:   totalCoins - 2e3,
-				},
-				{
-					Address: w.Entries[0].SkycoinAddress(),
-					Coins:   1e3,
-				},
-			},
-			ignoreHours: true, // the hours are too unpredictable
-		},
-
-		{
-			name: "uxout does not exist",
-			req: api.CreateTransactionRequest{
-				HoursSelection: api.HoursSelection{
-					Type: wallet.HoursSelectionTypeManual,
-				},
-				Wallet: api.CreateTransactionRequestWallet{
-					ID:       w.Filename(),
-					Password: password,
-					UxOuts:   []string{unknownOutput.Hex()},
-				},
-				ChangeAddress: &defaultChangeAddress,
-				To: []api.Receiver{
-					{
-						Address: w.Entries[1].Address.String(),
-						Coins:   toDropletString(t, totalCoins),
-						Hours:   "1",
-					},
-				},
-			},
-			err:  fmt.Sprintf("400 Bad Request - unspent output of %s does not exist", unknownOutput.Hex()),
-			code: http.StatusBadRequest,
-		},
-
-		{
-			name: "uxout not held by the wallet",
-			req: api.CreateTransactionRequest{
-				HoursSelection: api.HoursSelection{
-					Type: wallet.HoursSelectionTypeManual,
-				},
-				Wallet: api.CreateTransactionRequestWallet{
-					ID:       w.Filename(),
-					Password: password,
-					UxOuts:   []string{nonWalletOutputs[0].Hash},
-				},
-				ChangeAddress: &defaultChangeAddress,
-				To: []api.Receiver{
-					{
-						Address: w.Entries[1].Address.String(),
-						Coins:   toDropletString(t, totalCoins),
-						Hours:   "1",
-					},
-				},
-			},
-			err:  "400 Bad Request - uxout is not owned by any address in the wallet",
-			code: http.StatusBadRequest,
-		},
-
-		{
-			name: "insufficient balance with uxouts",
-			req: api.CreateTransactionRequest{
-				HoursSelection: api.HoursSelection{
-					Type: wallet.HoursSelectionTypeManual,
-				},
-				Wallet: api.CreateTransactionRequestWallet{
-					ID:       w.Filename(),
-					Password: password,
-					UxOuts:   []string{walletOutputs[0].Hash},
-				},
-				ChangeAddress: &defaultChangeAddress,
-				To: []api.Receiver{
-					{
-						Address: w.Entries[1].Address.String(),
-						Coins:   toDropletString(t, totalCoins+1e3),
-						Hours:   "1",
-					},
-				},
-			},
-			err:  "400 Bad Request - balance is not sufficient",
-			code: http.StatusBadRequest,
-		},
-
-		{
-			// NOTE: expects wallet to have multiple outputs with non-zero coins
-			name: "insufficient hours with uxouts",
-			req: api.CreateTransactionRequest{
-				HoursSelection: api.HoursSelection{
-					Type: wallet.HoursSelectionTypeManual,
-				},
-				Wallet: api.CreateTransactionRequestWallet{
-					ID:       w.Filename(),
-					Password: password,
-					UxOuts:   []string{walletOutputs[0].Hash},
-				},
-				ChangeAddress: &defaultChangeAddress,
-				To: []api.Receiver{
-					{
-						Address: w.Entries[1].Address.String(),
-						Coins:   toDropletString(t, 1e3),
-						Hours:   fmt.Sprint(totalHours + 1),
-					},
-				},
-			},
-			err:  "400 Bad Request - hours are not sufficient",
-			code: http.StatusBadRequest,
-		},
-
-		{
-			name: "valid request, uxouts specified",
-			req: api.CreateTransactionRequest{
-				HoursSelection: api.HoursSelection{
-					Type: wallet.HoursSelectionTypeManual,
-				},
-				Wallet: api.CreateTransactionRequestWallet{
-					ID:       w.Filename(),
-					Password: password,
-					// NOTE: all uxouts are provided, which has the same behavior as
-					// not providing any uxouts or addresses.
-					// Using a subset of uxouts makes the wallet setup very
-					// difficult, especially to make deterministic, in the live test
-					// More complex cases should be covered by unit tests
-					UxOuts: walletOutputHashes,
-				},
-				ChangeAddress: &defaultChangeAddress,
-				To: []api.Receiver{
-					{
-						Address: w.Entries[1].Address.String(),
-						Coins:   toDropletString(t, totalCoins-1e3),
-						Hours:   "1",
-					},
-				},
-			},
-			outputs: []coin.TransactionOutput{
-				{
-					Address: w.Entries[1].SkycoinAddress(),
-					Coins:   totalCoins - 1e3,
-					Hours:   1,
-				},
-				{
-					Address: w.Entries[0].SkycoinAddress(),
-					Coins:   1e3,
-					Hours:   remainingHours - 1,
-				},
-			},
-			additionalRespVerify: func(t *testing.T, r *api.CreateTransactionResponse) {
-				require.Equal(t, len(walletOutputHashes), len(r.Transaction.In))
-			},
-		},
-
-		{
-			name: "specified addresses not in wallet",
-			req: api.CreateTransactionRequest{
-				HoursSelection: api.HoursSelection{
-					Type: wallet.HoursSelectionTypeManual,
-				},
-				Wallet: api.CreateTransactionRequestWallet{
-					ID:        w.Filename(),
-					Password:  password,
-					Addresses: []string{testutil.MakeAddress().String()},
-				},
-				ChangeAddress: &defaultChangeAddress,
-				To: []api.Receiver{
-					{
-						Address: w.Entries[1].Address.String(),
-						Coins:   toDropletString(t, totalCoins),
-						Hours:   "1",
-					},
-				},
-			},
-			err:  "400 Bad Request - address not found in wallet",
-			code: http.StatusBadRequest,
-		},
-
-		{
-			name: "valid request, addresses specified",
-			req: api.CreateTransactionRequest{
-				HoursSelection: api.HoursSelection{
-					Type: wallet.HoursSelectionTypeManual,
-				},
-				Wallet: api.CreateTransactionRequestWallet{
-					ID:       w.Filename(),
-					Password: password,
-					// NOTE: all addresses are provided, which has the same behavior as
-					// not providing any addresses.
-					// Using a subset of addresses makes the wallet setup very
-					// difficult, especially to make deterministic, in the live test
-					// More complex cases should be covered by unit tests
-					Addresses: addresses,
-				},
-				ChangeAddress: &defaultChangeAddress,
-				To: []api.Receiver{
-					{
-						Address: w.Entries[1].Address.String(),
-						Coins:   toDropletString(t, totalCoins-1e3),
-						Hours:   "1",
-					},
-				},
-			},
-			outputs: []coin.TransactionOutput{
-				{
-					Address: w.Entries[1].SkycoinAddress(),
-					Coins:   totalCoins - 1e3,
-					Hours:   1,
-				},
-				{
-					Address: w.Entries[0].SkycoinAddress(),
-					Coins:   1e3,
-					Hours:   remainingHours - 1,
-				},
-			},
-		},
-	}
-
-	if w.IsEncrypted() {
-		cases = append(cases, testCase{
-			name: "invalid password",
-			req: api.CreateTransactionRequest{
-				HoursSelection: api.HoursSelection{
-					Type: wallet.HoursSelectionTypeManual,
-				},
-				Wallet: api.CreateTransactionRequestWallet{
-					ID:       w.Filename(),
-					Password: password + "foo",
-				},
-				ChangeAddress: &defaultChangeAddress,
-				To: []api.Receiver{
-					{
-						Address: w.Entries[0].Address.String(),
-						Coins:   "1000",
-						Hours:   "1",
-					},
-				},
-			},
-			err:  "400 Bad Request - invalid password",
-			code: http.StatusBadRequest,
-		})
-
-		cases = append(cases, testCase{
-			name: "password not provided",
-			req: api.CreateTransactionRequest{
-				HoursSelection: api.HoursSelection{
-					Type: wallet.HoursSelectionTypeManual,
-				},
-				Wallet: api.CreateTransactionRequestWallet{
-					ID:       w.Filename(),
-					Password: "",
-				},
-				ChangeAddress: &defaultChangeAddress,
-				To: []api.Receiver{
-					{
-						Address: w.Entries[0].Address.String(),
-						Coins:   "1000",
-						Hours:   "1",
-					},
-				},
-			},
-			err:  "400 Bad Request - missing password",
-			code: http.StatusBadRequest,
-		})
-
-	} else {
-		cases = append(cases, testCase{
-			name: "password provided for unencrypted wallet",
-			req: api.CreateTransactionRequest{
-				HoursSelection: api.HoursSelection{
-					Type: wallet.HoursSelectionTypeManual,
-				},
-				Wallet: api.CreateTransactionRequestWallet{
-					ID:       w.Filename(),
-					Password: password + "foo",
-				},
-				ChangeAddress: &defaultChangeAddress,
-				To: []api.Receiver{
-					{
-						Address: w.Entries[0].Address.String(),
-						Coins:   "1000",
-						Hours:   "1",
-					},
-				},
-			},
-			err:  "400 Bad Request - wallet is not encrypted",
-			code: http.StatusBadRequest,
-		})
-	}
-
-	for _, tc := range cases {
-		t.Run(tc.name, func(t *testing.T) {
-			require.False(t, len(tc.outputs) != 0 && len(tc.outputsSubset) != 0, "outputs and outputsSubset can't both be set")
-
-			result, err := c.CreateTransaction(tc.req)
-			if tc.err != "" {
-				assertResponseError(t, err, tc.code, tc.err)
-				return
-			}
-
-			require.NoError(t, err)
-
-			if len(tc.outputsSubset) == 0 {
-				require.Equal(t, len(tc.outputs), len(result.Transaction.Out))
-			}
-
-			for i, o := range tc.outputs {
-				// The final change output may not have the address specified,
-				// if the ChangeAddress was not specified in the wallet params.
-				// Calculate it automatically based upon the transaction inputs
-				if o.Address.Null() {
-					require.Equal(t, i, len(tc.outputs)-1)
-					require.Nil(t, tc.req.ChangeAddress)
-
-					changeAddr := result.Transaction.Out[i].Address
-					// The changeAddr must be associated with one of the transaction inputs
-					changeAddrFound := false
-					for _, x := range result.Transaction.In {
-						require.NotNil(t, x.Address)
-						if changeAddr == x.Address {
-							changeAddrFound = true
-							break
-						}
-					}
-
-					require.True(t, changeAddrFound)
-				} else {
-					require.Equal(t, o.Address.String(), result.Transaction.Out[i].Address)
-				}
-
-				coins, err := droplet.FromString(result.Transaction.Out[i].Coins)
-				require.NoError(t, err)
-				require.Equal(t, o.Coins, coins, "[%d] %d != %d", i, o.Coins, coins)
-
-				if !tc.ignoreHours {
-					hours, err := strconv.ParseUint(result.Transaction.Out[i].Hours, 10, 64)
-					require.NoError(t, err)
-					require.Equal(t, o.Hours, hours, "[%d] %d != %d", i, o.Hours, hours)
-				}
-			}
-
-			assertEncodeTxnMatchesTxn(t, result)
-			assertRequestedCoins(t, tc.req.To, result.Transaction.Out)
-			assertCreatedTransactionValid(t, result.Transaction)
-
-			if tc.req.HoursSelection.Type == wallet.HoursSelectionTypeManual {
-				assertRequestedHours(t, tc.req.To, result.Transaction.Out)
-			}
-
-			if tc.additionalRespVerify != nil {
-				tc.additionalRespVerify(t, result)
-			}
-		})
-	}
-}
-
-func TestLiveWalletCreateTransactionRandom(t *testing.T) {
-	if !doLive(t) {
-		return
-	}
-
-	debug := false
-	tLog := func(t *testing.T, args ...interface{}) {
-		if debug {
-			t.Log(args...)
-		}
-	}
-	tLogf := func(t *testing.T, msg string, args ...interface{}) {
-		if debug {
-			t.Logf(msg, args...)
-		}
-	}
-
-	requireWalletEnv(t)
-
-	c := newClient()
-
-	w, totalCoins, totalHours, password := prepareAndCheckWallet(t, c, 2e6, 20)
-
-	if w.IsEncrypted() {
-		t.Skip("Skipping TestLiveWalletCreateTransactionRandom tests with encrypted wallet")
-		return
-	}
-
-	remainingHours := fee.RemainingHours(totalHours, params.UserVerifyTxn.BurnFactor)
-	require.True(t, remainingHours > 1)
-
-	assertTxnOutputCount := func(t *testing.T, changeAddress string, nOutputs int, result *api.CreateTransactionResponse) {
-		nResultOutputs := len(result.Transaction.Out)
-		require.True(t, nResultOutputs == nOutputs || nResultOutputs == nOutputs+1)
-		hasChange := nResultOutputs == nOutputs+1
-		changeOutput := result.Transaction.Out[nResultOutputs-1]
-		if hasChange {
-			require.Equal(t, changeOutput.Address, changeAddress)
-		}
-
-		tLog(t, "hasChange", hasChange)
-		if hasChange {
-			tLog(t, "changeCoins", changeOutput.Coins)
-			tLog(t, "changeHours", changeOutput.Hours)
-		}
-	}
-
-	iterations := 250
-	maxOutputs := 10
-	destAddrs := make([]cipher.Address, maxOutputs)
-	for i := range destAddrs {
-		destAddrs[i] = testutil.MakeAddress()
-	}
-
-	for i := 0; i < iterations; i++ {
-		tLog(t, "iteration", i)
-		tLog(t, "totalCoins", totalCoins)
-		tLog(t, "totalHours", totalHours)
-
-		spendableHours := fee.RemainingHours(totalHours, params.UserVerifyTxn.BurnFactor)
-		tLog(t, "spendableHours", spendableHours)
-
-		coins := rand.Intn(int(totalCoins)) + 1
-		coins -= coins % int(params.UserVerifyTxn.MaxDropletDivisor())
-		if coins == 0 {
-			coins = int(params.UserVerifyTxn.MaxDropletDivisor())
-		}
-		hours := rand.Intn(int(spendableHours + 1))
-		nOutputs := rand.Intn(maxOutputs) + 1
-
-		tLog(t, "sendCoins", coins)
-		tLog(t, "sendHours", hours)
-
-		changeAddress := w.Entries[0].Address.String()
-
-		shareFactor := strconv.FormatFloat(rand.Float64(), 'f', 8, 64)
-
-		tLog(t, "shareFactor", shareFactor)
-
-		to := make([]api.Receiver, 0, nOutputs)
-		remainingHours := hours
-		remainingCoins := coins
-		for i := 0; i < nOutputs; i++ {
-			if remainingCoins == 0 {
-				break
-			}
-
-			receiver := api.Receiver{}
-			receiver.Address = destAddrs[rand.Intn(len(destAddrs))].String()
-
-			if i == nOutputs-1 {
-				var err error
-				receiver.Coins, err = droplet.ToString(uint64(remainingCoins))
-				require.NoError(t, err)
-				receiver.Hours = fmt.Sprint(remainingHours)
-
-				remainingCoins = 0
-				remainingHours = 0
-			} else {
-				receiverCoins := rand.Intn(remainingCoins) + 1
-				receiverCoins -= receiverCoins % int(params.UserVerifyTxn.MaxDropletDivisor())
-				if receiverCoins == 0 {
-					receiverCoins = int(params.UserVerifyTxn.MaxDropletDivisor())
-				}
-
-				var err error
-				receiver.Coins, err = droplet.ToString(uint64(receiverCoins))
-				require.NoError(t, err)
-				remainingCoins -= receiverCoins
-
-				receiverHours := rand.Intn(remainingHours + 1)
-				receiver.Hours = fmt.Sprint(receiverHours)
-				remainingHours -= receiverHours
-			}
-
-			to = append(to, receiver)
-		}
-
-		// Remove duplicate outputs
-		dup := make(map[api.Receiver]struct{}, len(to))
-		newTo := make([]api.Receiver, 0, len(dup))
-		for _, o := range to {
-			if _, ok := dup[o]; !ok {
-				dup[o] = struct{}{}
-				newTo = append(newTo, o)
-			}
-		}
-		to = newTo
-
-		nOutputs = len(to)
-		tLog(t, "nOutputs", nOutputs)
-
-		rand.Shuffle(len(to), func(i, j int) {
-			to[i], to[j] = to[j], to[i]
-		})
-
-		for i, o := range to {
-			tLogf(t, "to[%d].Hours %s\n", i, o.Hours)
-		}
-
-		autoTo := make([]api.Receiver, len(to))
-		for i, o := range to {
-			autoTo[i] = api.Receiver{
-				Address: o.Address,
-				Coins:   o.Coins,
-				Hours:   "",
-			}
-		}
-
-		// Remove duplicate outputs
-		dup = make(map[api.Receiver]struct{}, len(autoTo))
-		newAutoTo := make([]api.Receiver, 0, len(dup))
-		for _, o := range autoTo {
-			if _, ok := dup[o]; !ok {
-				dup[o] = struct{}{}
-				newAutoTo = append(newAutoTo, o)
-			}
-		}
-		autoTo = newAutoTo
-
-		nAutoOutputs := len(autoTo)
-		tLog(t, "nAutoOutputs", nAutoOutputs)
-
-		for i, o := range autoTo {
-			tLogf(t, "autoTo[%d].Coins %s\n", i, o.Coins)
-		}
-
-		// Auto, random share factor
-
-		result, err := c.CreateTransaction(api.CreateTransactionRequest{
-			HoursSelection: api.HoursSelection{
-				Type:        wallet.HoursSelectionTypeAuto,
-				Mode:        wallet.HoursSelectionModeShare,
-				ShareFactor: shareFactor,
-			},
-			ChangeAddress: &changeAddress,
-			Wallet: api.CreateTransactionRequestWallet{
-				ID:       w.Filename(),
-				Password: password,
-			},
-			To: autoTo,
-		})
-		require.NoError(t, err)
-
-		assertEncodeTxnMatchesTxn(t, result)
-		assertTxnOutputCount(t, changeAddress, nAutoOutputs, result)
-		assertRequestedCoins(t, autoTo, result.Transaction.Out)
-		assertCreatedTransactionValid(t, result.Transaction)
-
-		// Auto, share factor 0
-
-		result, err = c.CreateTransaction(api.CreateTransactionRequest{
-			HoursSelection: api.HoursSelection{
-				Type:        wallet.HoursSelectionTypeAuto,
-				Mode:        wallet.HoursSelectionModeShare,
-				ShareFactor: "0",
-			},
-			ChangeAddress: &changeAddress,
-			Wallet: api.CreateTransactionRequestWallet{
-				ID:       w.Filename(),
-				Password: password,
-			},
-			To: autoTo,
-		})
-		require.NoError(t, err)
-
-		assertEncodeTxnMatchesTxn(t, result)
-		assertTxnOutputCount(t, changeAddress, nAutoOutputs, result)
-		assertRequestedCoins(t, autoTo, result.Transaction.Out)
-		assertCreatedTransactionValid(t, result.Transaction)
-
-		// Check that the non-change outputs have 0 hours
-		for _, o := range result.Transaction.Out[:nAutoOutputs] {
-			require.Equal(t, "0", o.Hours)
-		}
-
-		// Auto, share factor 1
-
-		result, err = c.CreateTransaction(api.CreateTransactionRequest{
-			HoursSelection: api.HoursSelection{
-				Type:        wallet.HoursSelectionTypeAuto,
-				Mode:        wallet.HoursSelectionModeShare,
-				ShareFactor: "1",
-			},
-			ChangeAddress: &changeAddress,
-			Wallet: api.CreateTransactionRequestWallet{
-				ID:       w.Filename(),
-				Password: password,
-			},
-			To: autoTo,
-		})
-		require.NoError(t, err)
-
-		assertEncodeTxnMatchesTxn(t, result)
-		assertTxnOutputCount(t, changeAddress, nAutoOutputs, result)
-		assertRequestedCoins(t, autoTo, result.Transaction.Out)
-		assertCreatedTransactionValid(t, result.Transaction)
-
-		// Check that the change output has 0 hours
-		if len(result.Transaction.Out) > nAutoOutputs {
-			require.Equal(t, "0", result.Transaction.Out[nAutoOutputs].Hours)
-		}
-
-		// Manual
-
-		result, err = c.CreateTransaction(api.CreateTransactionRequest{
-			HoursSelection: api.HoursSelection{
-				Type: wallet.HoursSelectionTypeManual,
-			},
-			ChangeAddress: &changeAddress,
-			Wallet: api.CreateTransactionRequestWallet{
-				ID:       w.Filename(),
-				Password: password,
-			},
-			To: to,
-		})
-		require.NoError(t, err)
-
-		assertEncodeTxnMatchesTxn(t, result)
-		assertTxnOutputCount(t, changeAddress, nOutputs, result)
-		assertRequestedCoins(t, to, result.Transaction.Out)
-		assertRequestedHours(t, to, result.Transaction.Out)
-		assertCreatedTransactionValid(t, result.Transaction)
-	}
-}
-
-func assertEncodeTxnMatchesTxn(t *testing.T, result *api.CreateTransactionResponse) {
-	require.NotEmpty(t, result.EncodedTransaction)
-	emptyTxn := &coin.Transaction{}
-	buf, err := emptyTxn.Serialize()
-	require.NoError(t, err)
-	require.NotEqual(t, hex.EncodeToString(buf), result.EncodedTransaction)
-	txn, err := result.Transaction.ToTransaction()
-	require.NoError(t, err)
-
-	serializedTxn, err := txn.Serialize()
-	require.NoError(t, err)
-	require.Equal(t, hex.EncodeToString(serializedTxn), result.EncodedTransaction)
-
-	require.Equal(t, int(txn.Length), len(serializedTxn))
-}
-
-func assertRequestedCoins(t *testing.T, to []api.Receiver, out []api.CreatedTransactionOutput) {
-	var requestedCoins uint64
-	for _, o := range to {
-		c, err := droplet.FromString(o.Coins)
-		require.NoError(t, err)
-		requestedCoins += c
-	}
-
-	var sentCoins uint64
-	for _, o := range out[:len(to)] { // exclude change output
-		c, err := droplet.FromString(o.Coins)
-		require.NoError(t, err)
-		sentCoins += c
-	}
-
-	require.Equal(t, requestedCoins, sentCoins)
-}
-
-func assertRequestedHours(t *testing.T, to []api.Receiver, out []api.CreatedTransactionOutput) {
-	for i, o := range out[:len(to)] { // exclude change output
-		toHours, err := strconv.ParseUint(to[i].Hours, 10, 64)
-		require.NoError(t, err)
-
-		outHours, err := strconv.ParseUint(o.Hours, 10, 64)
-		require.NoError(t, err)
-		require.Equal(t, toHours, outHours)
-	}
-}
-
-func assertCreatedTransactionValid(t *testing.T, r api.CreatedTransaction) {
-	require.NotEmpty(t, r.In)
-	require.NotEmpty(t, r.Out)
-
-	fee, err := strconv.ParseUint(r.Fee, 10, 64)
-	require.NoError(t, err)
-
-	require.NotEqual(t, uint64(0), fee)
-
-	var inputHours uint64
-	var inputCoins uint64
-	for _, in := range r.In {
-		require.NotNil(t, in.CalculatedHours)
-		calculatedHours, err := strconv.ParseUint(in.CalculatedHours, 10, 64)
-		require.NoError(t, err)
-		inputHours, err = mathutil.AddUint64(inputHours, calculatedHours)
-		require.NoError(t, err)
-
-		require.NotNil(t, in.Hours)
-		hours, err := strconv.ParseUint(in.Hours, 10, 64)
-		require.NoError(t, err)
-
-		require.True(t, hours <= calculatedHours)
-
-		require.NotNil(t, in.Coins)
-		coins, err := droplet.FromString(in.Coins)
-		require.NoError(t, err)
-		inputCoins, err = mathutil.AddUint64(inputCoins, coins)
-		require.NoError(t, err)
-	}
-
-	var outputHours uint64
-	var outputCoins uint64
-	for _, out := range r.Out {
-		hours, err := strconv.ParseUint(out.Hours, 10, 64)
-		require.NoError(t, err)
-		outputHours, err = mathutil.AddUint64(outputHours, hours)
-		require.NoError(t, err)
-
-		coins, err := droplet.FromString(out.Coins)
-		require.NoError(t, err)
-		outputCoins, err = mathutil.AddUint64(outputCoins, coins)
-		require.NoError(t, err)
-	}
-
-	require.True(t, inputHours > outputHours)
-	require.Equal(t, inputHours-outputHours, fee)
-
-	require.Equal(t, inputCoins, outputCoins)
-
-	require.Equal(t, uint8(0), r.Type)
-	require.NotEmpty(t, r.Length)
-}
-
-func TestCreateWallet(t *testing.T) {
-	if !doLiveOrStable(t) {
-		return
-	}
-
-	if doLive(t) && !doLiveWallet(t) {
-		return
-	}
-
-	c := newClient()
-
-	w, seed, clean := createWallet(t, c, false, "", "")
-	defer clean()
-	require.False(t, w.Meta.Encrypted)
-
-	walletDir := getWalletDir(t, c)
-
-	// Confirms the wallet does exist
-	walletPath := filepath.Join(walletDir, w.Meta.Filename)
-	_, err := os.Stat(walletPath)
-	require.NoError(t, err)
-
-	// Loads the wallet and confirms that the wallet has the same seed
-	lw, err := wallet.Load(walletPath)
-	require.NoError(t, err)
-	require.False(t, lw.IsEncrypted())
-	require.Equal(t, seed, lw.Meta["seed"])
-	require.Equal(t, len(w.Entries), len(lw.Entries))
-
-	for i := range w.Entries {
-		require.Equal(t, w.Entries[i].Address, lw.Entries[i].Address.String())
-		require.Equal(t, w.Entries[i].Public, lw.Entries[i].Public.Hex())
-	}
-
-	// Creates wallet with encryption
-	encW, _, encWClean := createWallet(t, c, true, "pwd", "")
-	defer encWClean()
-	require.True(t, encW.Meta.Encrypted)
-
-	walletPath = filepath.Join(walletDir, encW.Meta.Filename)
-	encLW, err := wallet.Load(walletPath)
-	require.NoError(t, err)
-
-	// Confirms the loaded wallet is encrypted and has the same address entries
-	require.True(t, encLW.IsEncrypted())
-	require.Equal(t, len(encW.Entries), len(encLW.Entries))
-
-	for i := range encW.Entries {
-		require.Equal(t, encW.Entries[i].Address, encLW.Entries[i].Address.String())
-		require.Equal(t, encW.Entries[i].Public, encLW.Entries[i].Public.Hex())
-	}
-}
-
-func TestGetWallet(t *testing.T) {
-	if !doLiveOrStable(t) {
-		return
-	}
-
-	if doLive(t) && !doLiveWallet(t) {
-		return
-	}
-
-	c := newClient()
-
-	// Create a wallet
-	w, _, clean := createWallet(t, c, false, "", "")
-	defer clean()
-
-	// Confirms the wallet can be acquired
-	w1, err := c.Wallet(w.Meta.Filename)
-	require.NoError(t, err)
-	require.Equal(t, *w, *w1)
-}
-
-func TestGetWallets(t *testing.T) {
-	if !doLiveOrStable(t) {
-		return
-	}
-
-	if doLive(t) && !doLiveWallet(t) {
-		return
-	}
-
-	c := newClient()
-
-	// Creates 2 new wallets
-	var ws []api.WalletResponse
-	for i := 0; i < 2; i++ {
-		w, _, clean := createWallet(t, c, false, "", "")
-		defer clean()
-		// cleaners = append(cleaners, clean)
-		ws = append(ws, *w)
-	}
-
-	// Gets wallet from node
-	wlts, err := c.Wallets()
-	require.NoError(t, err)
-
-	// Create the wallet map
-	walletMap := make(map[string]api.WalletResponse)
-	for _, w := range wlts {
-		walletMap[w.Meta.Filename] = w
-	}
-
-	// Confirms the returned wallets contains the wallet we created.
-	for _, w := range ws {
-		retW, ok := walletMap[w.Meta.Filename]
-		require.True(t, ok)
-		require.Equal(t, w, retW)
-	}
-}
-
-// TestWalletNewAddress will generate 30 wallets for testing, and they will
-// be removed automatically after testing.
-func TestWalletNewAddress(t *testing.T) {
-	if !doLiveOrStable(t) {
-		return
-	}
-
-	if doLive(t) && !doLiveWallet(t) {
-		return
-	}
-
-	// We only test 30 cases, cause the more addresses we generate, the longer
-	// it takes, we don't want to spend much time here.
-	for i := 1; i <= 30; i++ {
-		name := fmt.Sprintf("generate %v addresses", i)
-		t.Run(name, func(t *testing.T) {
-			c := newClient()
-			var encrypt bool
-			var password string
-			// Test wallet with encryption only when i == 2, so that
-			// the tests won't time out.
-			if i == 2 {
-				encrypt = true
-				password = "pwd"
-			}
-
-			w, seed, clean := createWallet(t, c, encrypt, password, "")
-			defer clean()
-
-			addrs, err := c.NewWalletAddress(w.Meta.Filename, i, password)
-			if err != nil {
-				t.Fatalf("%v", err)
-				return
-			}
-			require.NoError(t, err)
-
-			seckeys := cipher.MustGenerateDeterministicKeyPairs([]byte(seed), i+1)
-			var as []string
-			for _, k := range seckeys {
-				as = append(as, cipher.MustAddressFromSecKey(k).String())
-			}
-
-			// Confirms thoses new generated addresses are the same.
-			require.Equal(t, len(addrs), len(as)-1)
-			for i := range addrs {
-				require.Equal(t, as[i+1], addrs[i])
-			}
-		})
-	}
-}
-
-func TestStableWalletBalance(t *testing.T) {
-	if !doStable(t) {
-		return
-	}
-
-	c := newClient()
-	w, _, clean := createWallet(t, c, false, "", "casino away claim road artist where blossom warrior demise royal still palm")
-	defer clean()
-
-	bp, err := c.WalletBalance(w.Meta.Filename)
-	require.NoError(t, err)
-
-	var expect api.BalanceResponse
-	checkGoldenFile(t, "wallet-balance.golden", TestData{*bp, &expect})
-}
-
-func TestLiveWalletBalance(t *testing.T) {
-	if !doLive(t) {
-		return
-	}
-
-	requireWalletEnv(t)
-
-	c := newClient()
-	_, walletName, _ := getWalletFromEnv(t, c)
-	bp, err := c.WalletBalance(walletName)
-	require.NoError(t, err)
-	require.NotNil(t, bp)
-	require.NotNil(t, bp.Addresses)
-}
-
-func TestWalletUpdate(t *testing.T) {
-	if !doLiveOrStable(t) {
-		return
-	}
-
-	if doLive(t) && !doLiveWallet(t) {
-		return
-	}
-
-	c := newClient()
-	w, _, clean := createWallet(t, c, false, "", "")
-	defer clean()
-
-	err := c.UpdateWallet(w.Meta.Filename, "new wallet")
-	require.NoError(t, err)
-
-	// Confirms the wallet has label of "new wallet"
-	w1, err := c.Wallet(w.Meta.Filename)
-	require.NoError(t, err)
-	require.Equal(t, w1.Meta.Label, "new wallet")
-}
-
-func TestStableWalletUnconfirmedTransactions(t *testing.T) {
-	if !doStable(t) {
-		return
-	}
-
-	c := newClient()
-	w, _, clean := createWallet(t, c, false, "", "")
-	defer clean()
-
-	txns, err := c.WalletUnconfirmedTransactions(w.Meta.Filename)
-	require.NoError(t, err)
-
-	var expect api.UnconfirmedTxnsResponse
-	checkGoldenFile(t, "wallet-transactions.golden", TestData{*txns, &expect})
-}
-
-func TestLiveWalletUnconfirmedTransactions(t *testing.T) {
-	if !doLive(t) {
-		return
-	}
-
-	requireWalletEnv(t)
-
-	c := newClient()
-	w, _, _, _ := prepareAndCheckWallet(t, c, 1e6, 1)
-	txns, err := c.WalletUnconfirmedTransactions(w.Filename())
-	require.NoError(t, err)
-
-	bp, err := c.WalletBalance(w.Filename())
-	require.NoError(t, err)
-	// There's pending transactions if predicted coins are not the same as confirmed coins
-	if bp.Predicted.Coins != bp.Confirmed.Coins {
-		require.NotEmpty(t, txns.Transactions)
-		return
-	}
-
-	require.Empty(t, txns.Transactions)
-}
-
-func TestStableWalletUnconfirmedTransactionsVerbose(t *testing.T) {
-	if !doStable(t) {
-		return
-	}
-
-	c := newClient()
-	w, _, clean := createWallet(t, c, false, "", "")
-	defer clean()
-
-	txns, err := c.WalletUnconfirmedTransactionsVerbose(w.Meta.Filename)
-	require.NoError(t, err)
-
-	var expect api.UnconfirmedTxnsVerboseResponse
-	checkGoldenFile(t, "wallet-transactions-verbose.golden", TestData{*txns, &expect})
-}
-
-func TestLiveWalletUnconfirmedTransactionsVerbose(t *testing.T) {
-	if !doLive(t) {
-		return
-	}
-
-	requireWalletEnv(t)
-
-	c := newClient()
-	w, _, _, _ := prepareAndCheckWallet(t, c, 1e6, 1)
-	txns, err := c.WalletUnconfirmedTransactionsVerbose(w.Filename())
-	require.NoError(t, err)
-
-	bp, err := c.WalletBalance(w.Filename())
-	require.NoError(t, err)
-	// There's pending transactions if predicted coins are not the same as confirmed coins
-	if bp.Predicted.Coins != bp.Confirmed.Coins {
-		require.NotEmpty(t, txns.Transactions)
-		return
-	}
-
-	require.Empty(t, txns.Transactions)
-}
-
-func TestWalletFolderName(t *testing.T) {
-	if !doLiveOrStable(t) {
-		return
-	}
-
-	if doLive(t) && !doLiveWallet(t) {
-		return
-	}
-
-	c := newClient()
-	folderName, err := c.WalletFolderName()
-	require.NoError(t, err)
-
-	require.NotNil(t, folderName)
-	require.NotEmpty(t, folderName.Address)
-}
-
-func TestEncryptWallet(t *testing.T) {
-	if !doLiveOrStable(t) {
-		return
-	}
-
-	if doLive(t) && !doLiveWallet(t) {
-		return
-	}
-
-	c := newClient()
-
-	// Create a unencrypted wallet
-	w, _, clean := createWallet(t, c, false, "", "")
-	defer clean()
-
-	// Encrypts the wallet
-	rlt, err := c.EncryptWallet(w.Meta.Filename, "pwd")
-	require.NoError(t, err)
-	require.NotEmpty(t, rlt.Meta.CryptoType)
-	require.True(t, rlt.Meta.Encrypted)
-
-	//  Encrypt the wallet again, should returns error
-	_, err = c.EncryptWallet(w.Meta.Filename, "pwd")
-	assertResponseError(t, err, http.StatusBadRequest, "400 Bad Request - wallet is encrypted")
-
-	// Confirms that no sensitive data do exist in wallet file
-	wf, err := c.WalletFolderName()
-	require.NoError(t, err)
-	wltPath := filepath.Join(wf.Address, w.Meta.Filename)
-	lw, err := wallet.Load(wltPath)
-	require.NoError(t, err)
-	require.Empty(t, lw.Meta["seed"])
-	require.Empty(t, lw.Meta["lastSeed"])
-	require.NotEmpty(t, lw.Meta["secrets"])
-
-	// Decrypts the wallet, and confirms that the
-	// seed and address entries are the same as it was before being encrypted.
-	dw, err := c.DecryptWallet(w.Meta.Filename, "pwd")
-	require.NoError(t, err)
-	require.Equal(t, w, dw)
-}
-
-func TestDecryptWallet(t *testing.T) {
-	if !doLiveOrStable(t) {
-		return
-	}
-
-	if doLive(t) && !doLiveWallet(t) {
-		return
-	}
-
-	c := newClient()
-	w, seed, clean := createWallet(t, c, true, "pwd", "")
-	defer clean()
-
-	// Decrypt wallet with different password, must fail
-	_, err := c.DecryptWallet(w.Meta.Filename, "pwd1")
-	assertResponseError(t, err, http.StatusBadRequest, "400 Bad Request - invalid password")
-
-	// Decrypt wallet with no password, must fail
-	_, err = c.DecryptWallet(w.Meta.Filename, "")
-	assertResponseError(t, err, http.StatusBadRequest, "400 Bad Request - missing password")
-
-	// Decrypts wallet with correct password
-	dw, err := c.DecryptWallet(w.Meta.Filename, "pwd")
-	require.NoError(t, err)
-
-	// Confirms that no sensitive data are returned
-	require.Empty(t, dw.Meta.CryptoType)
-	require.False(t, dw.Meta.Encrypted)
-
-	// Loads wallet from file
-	wf, err := c.WalletFolderName()
-	require.NoError(t, err)
-	wltPath := filepath.Join(wf.Address, w.Meta.Filename)
-	lw, err := wallet.Load(wltPath)
-	require.NoError(t, err)
-
-	require.Equal(t, lw.Meta["seed"], seed)
-	require.Len(t, lw.Entries, 1)
-
-	// Confirms the last seed is matched
-	lseed, seckeys := cipher.MustGenerateDeterministicKeyPairsSeed([]byte(seed), 1)
-	require.Equal(t, hex.EncodeToString(lseed), lw.Meta["lastSeed"])
-
-	// Confirms that the first address is derivied from the private key
-	pubkey := cipher.MustPubKeyFromSecKey(seckeys[0])
-	require.Equal(t, w.Entries[0].Address, cipher.AddressFromPubKey(pubkey).String())
-	require.Equal(t, lw.Entries[0].Address.String(), w.Entries[0].Address)
-}
-
-func TestRecoverWallet(t *testing.T) {
-	if !doLiveOrStable(t) {
-		return
-	}
-
-	if doLive(t) && !doLiveWallet(t) {
-		return
-	}
-
-	// Create an encrypted wallet with some addresses pregenerated,
-	// to make sure recover recovers the same number of addresses
-	c := newClient()
-	wf, err := c.WalletFolderName()
-	require.NoError(t, err)
-
-	// Load the wallet from disk to check that it was saved
-	checkWalletOnDisk := func(w *api.WalletResponse) {
-		wltPath := filepath.Join(wf.Address, w.Meta.Filename)
-		lw, err := wallet.Load(wltPath)
-		require.NoError(t, err)
-		lwr, err := api.NewWalletResponse(lw)
-		require.NoError(t, err)
-		require.Equal(t, w, lwr)
-	}
-
-	w, seed, clean := createWallet(t, c, false, "", "fooseed")
-	require.Equal(t, "fooseed", seed)
-	defer clean()
-
-	_, err = c.NewWalletAddress(w.Meta.Filename, 10, "")
-	require.NoError(t, err)
-
-	w, err = c.Wallet(w.Meta.Filename)
-	require.NoError(t, err)
-
-	// Recover fails if the wallet is not encrypted
-	_, err = c.RecoverWallet(w.Meta.Filename, "fooseed", "")
-	assertResponseError(t, err, http.StatusBadRequest, "wallet is not encrypted")
-
-	_, err = c.EncryptWallet(w.Meta.Filename, "pwd")
-	require.NoError(t, err)
-
-	// Recovery fails if the seed doesn't match
-	_, err = c.RecoverWallet(w.Meta.Filename, "wrongseed", "")
-	assertResponseError(t, err, http.StatusBadRequest, "wallet recovery seed is wrong")
-
-	// Successful recovery with no new password
-	w2, err := c.RecoverWallet(w.Meta.Filename, "fooseed", "")
-	require.NoError(t, err)
-	require.False(t, w2.Meta.Encrypted)
-	checkWalletOnDisk(w2)
-	require.Equal(t, w, w2)
-
-	_, err = c.EncryptWallet(w.Meta.Filename, "pwd2")
-	require.NoError(t, err)
-
-	// Successful recovery with a new password
-	w3, err := c.RecoverWallet(w.Meta.Filename, "fooseed", "pwd3")
-	require.NoError(t, err)
-	require.True(t, w3.Meta.Encrypted)
-	require.Equal(t, w3.Meta.CryptoType, "scrypt-chacha20poly1305")
-	checkWalletOnDisk(w3)
-	w3.Meta.Encrypted = w.Meta.Encrypted
-	w3.Meta.CryptoType = w.Meta.CryptoType
-	require.Equal(t, w, w3)
-
-	w4, err := c.DecryptWallet(w.Meta.Filename, "pwd3")
-	require.NoError(t, err)
-	require.False(t, w.Meta.Encrypted)
-	require.Equal(t, w, w4)
-}
-
-func TestVerifyWallet(t *testing.T) {
-	if !doLiveOrStable(t) {
-		return
-	}
-	c := newClient()
-
-	// check with correct seed
-	isBip, err := c.VerifySeed("nut wife logic sample addict shop before tobacco crisp bleak lawsuit affair")
-	require.NoError(t, err)
-	require.True(t, isBip)
-
-	// check with incorrect seed
-	isBip, err = c.VerifySeed("nut ")
-	testutil.RequireError(t, err, "seed is not a valid bip39 seed")
-	require.False(t, isBip)
-}
-
-func TestGetWalletSeedDisabledAPI(t *testing.T) {
-	if !doLiveOrStable(t) {
-		return
-	}
-
-	if doLive(t) && !doLiveWallet(t) {
-		return
-	}
-
-	c := newClient()
-
-	// Create an encrypted wallet
-	w, _, clean := createWallet(t, c, true, "pwd", "")
-	defer clean()
-
-	_, err := c.WalletSeed(w.Meta.Filename, "pwd")
-	assertResponseError(t, err, http.StatusForbidden, "403 Forbidden - Endpoint is disabled")
-}
-
-func TestGetWalletSeedEnabledAPI(t *testing.T) {
-	if !doEnableSeedAPI(t) {
-		return
-	}
-
-	c := newClient()
-
-	// Create an encrypted wallet
-	w, seed, clean := createWallet(t, c, true, "pwd", "")
-	defer clean()
-
-	require.NotEmpty(t, seed)
-
-	sd, err := c.WalletSeed(w.Meta.Filename, "pwd")
-	require.NoError(t, err)
-
-	// Confirms the seed are matched
-	require.Equal(t, seed, sd)
-
-	// Get seed of wrong wallet id
-	_, err = c.WalletSeed("w.wlt", "pwd")
-	assertResponseError(t, err, http.StatusNotFound, "404 Not Found")
-
-	// Check with invalid password
-	_, err = c.WalletSeed(w.Meta.Filename, "wrong password")
-	assertResponseError(t, err, http.StatusBadRequest, "400 Bad Request - invalid password")
-
-	// Check with missing password
-	_, err = c.WalletSeed(w.Meta.Filename, "")
-	assertResponseError(t, err, http.StatusBadRequest, "400 Bad Request - missing password")
-
-	// Create unencrypted wallet to check against
-	nw, _, nclean := createWallet(t, c, false, "", "")
-	defer nclean()
-	_, err = c.WalletSeed(nw.Meta.Filename, "pwd")
-	assertResponseError(t, err, http.StatusBadRequest, "400 Bad Request - wallet is not encrypted")
-}
-
-// prepareAndCheckWallet gets wallet from environment, and confirms:
-// 1. The minimal coins and coin hours requirements are met.
-// 2. The wallet has at least two address entry.
-// Returns the loaded wallet, total coins, total coin hours and password of the wallet.
-func prepareAndCheckWallet(t *testing.T, c *api.Client, miniCoins, miniCoinHours uint64) (*wallet.Wallet, uint64, uint64, string) {
-	walletDir, walletName, password := getWalletFromEnv(t, c)
-	walletPath := filepath.Join(walletDir, walletName)
-
-	// Checks if the wallet does exist
-	if _, err := os.Stat(walletPath); os.IsNotExist(err) {
-		t.Fatalf("Wallet %v doesn't exist", walletPath)
-	}
-
-	w, err := wallet.Load(walletPath)
-	if err != nil {
-		t.Fatalf("Load wallet %v failed: %v", walletPath, err)
-	}
-
-	if w.IsEncrypted() && password == "" {
-		t.Fatalf("Wallet is encrypted, must set WALLET_PASSWORD env var")
-	}
-
-	// Generate more addresses if address entries less than 2.
-	if len(w.Entries) < 2 {
-		_, err := c.NewWalletAddress(w.Filename(), 2-len(w.Entries), password)
-		if err != nil {
-			t.Fatalf("New wallet address failed: %v", err)
-		}
-
-		w, err = wallet.Load(walletPath)
-		if err != nil {
-			t.Fatalf("Reload wallet %v failed: %v", walletPath, err)
-		}
-	}
-
-	coins, hours := getWalletBalance(t, c, walletName)
-	if coins < miniCoins {
-		t.Fatalf("Wallet must have at least %d coins", miniCoins)
-	}
-
-	if hours < miniCoinHours {
-		t.Fatalf("Wallet must have at least %d coin hours", miniCoinHours)
-	}
-
-	if err := w.Save(walletDir); err != nil {
-		t.Fatalf("%v", err)
-	}
-
-	return w, coins, hours, password
-}
-
-// getWalletFromEnv loads wallet from environment variables.
-// Returns wallet dir, wallet name and wallet password is any.
-func getWalletFromEnv(t *testing.T, c *api.Client) (string, string, string) {
-	walletDir := getWalletDir(t, c)
-
-	walletName := os.Getenv("WALLET_NAME")
-	if walletName == "" {
-		t.Fatal("Missing WALLET_NAME environment value")
-	}
-
-	walletPassword := os.Getenv("WALLET_PASSWORD")
-	return walletDir, walletName, walletPassword
-}
-
-func requireWalletEnv(t *testing.T) {
-	if !doLiveWallet(t) {
-		return
-	}
-
-	walletName := os.Getenv("WALLET_NAME")
-	if walletName == "" {
-		t.Fatal("missing WALLET_NAME environment value")
-	}
-}
-
-// getWalletBalance gets wallet balance.
-// Returns coins and hours
-func getWalletBalance(t *testing.T, c *api.Client, walletName string) (uint64, uint64) {
-	wp, err := c.WalletBalance(walletName)
-	if err != nil {
-		t.Fatalf("Get wallet balance of %v failed: %v", walletName, err)
-	}
-
-	return wp.Confirmed.Coins, wp.Confirmed.Hours
-}
-
-func getTransaction(t *testing.T, c *api.Client, txid string) *readable.TransactionWithStatus {
-	tx, err := c.Transaction(txid)
-	if err != nil {
-		t.Fatalf("%v", err)
-	}
-
-	return tx
-}
-
-// getAddressBalance gets balance of given address.
-// Returns coins and coin hours.
-func getAddressBalance(t *testing.T, c *api.Client, addr string) (uint64, uint64) { // nolint: unparam
-	bp, err := c.Balance([]string{addr})
-	if err != nil {
-		t.Fatalf("%v", err)
-	}
-	return bp.Confirmed.Coins, bp.Confirmed.Hours
-}
-
-// createWallet creates a wallet with rand seed.
-// Returns the generated wallet, seed and clean up function.
-func createWallet(t *testing.T, c *api.Client, encrypt bool, password string, seed string) (*api.WalletResponse, string, func()) {
-	if seed == "" {
-		seed = hex.EncodeToString(cipher.RandByte(32))
-	}
-	// Use the first 6 letter of the seed as label.
-	var w *api.WalletResponse
-	var err error
-	if encrypt {
-		w, err = c.CreateEncryptedWallet(seed, seed[:6], password, 0)
-	} else {
-		w, err = c.CreateUnencryptedWallet(seed, seed[:6], 0)
-	}
-
-	require.NoError(t, err)
-
-	walletDir := getWalletDir(t, c)
-
-	return w, seed, func() {
-		// Cleaner function to delete the wallet and bak wallet
-		walletPath := filepath.Join(walletDir, w.Meta.Filename)
-		err = os.Remove(walletPath)
-		require.NoError(t, err)
-
-		bakWalletPath := walletPath + ".bak"
-		if _, err := os.Stat(bakWalletPath); !os.IsNotExist(err) {
-			// Return directly if no .bak file does exist
-			err = os.Remove(bakWalletPath)
-			require.NoError(t, err)
-		}
-
-		require.NoError(t, err)
-
-		// Removes the wallet from memory
-		err = c.UnloadWallet(w.Meta.Filename)
-		require.NoError(t, err)
-	}
-}
-
-func getWalletDir(t *testing.T, c *api.Client) string {
-	wf, err := c.WalletFolderName()
-	if err != nil {
-		t.Fatalf("%v", err)
-	}
-	return wf.Address
-}
-
-=======
->>>>>>> 2bf1c116
 func TestDisableWalletAPI(t *testing.T) {
 	if !doDisableWalletAPI(t) {
 		return
